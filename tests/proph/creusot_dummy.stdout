#begin_init_data
{"Option":["Enum",[["None",[]],["Some",[["Param",0]]]]]}
#end_init_data

import "i__binop.gil", "i__lang.gil", "i__std_shims.gil", "i__prophecies.gil", "i__std_shims_pcy.gil", "i__lang_pcy.gil";

axiomatic spec "<&mut u32 as gilogic::prophecies::Prophecised<u32>>::prophecy_resolve"(lft, mut_ref)
trusted
[[ "<&mut u32 as gilogic::prophecies::Ownable>::own"(lft, mut_ref, {{ #current, #future }}) ]]
[[<observation>(((#current) = (#future)); )]]
normal

pred "<u32 as gilogic::prophecies::Ownable>::own"(+self, model):
  (0i i<=# #self) * (#self i<=# 4294967295i) * (#self == #model)
  * types(#self: Int)
  * types(#model: Int)
  * (model == #model)
  * (self == #self);


pred "<std::option::Option<u32> as gilogic::prophecies::Ownable>::own"(+self, model):
  (#self == {{ 0i, {{  }} }}) * (#model == {{ 0i, {{  }} }}) * (model == #model)
  * (self == #self), (#self == {{ 1i, {{ #ax }} }})
  * "<u32 as gilogic::prophecies::Ownable>::own"(#ax, #repr)
  * (#model == {{ 1i, {{ #repr }} }})
  * (model == #model)
  * (self == #self);


pred "<&mut u32 as gilogic::prophecies::Ownable>::own"(+pLft_erased, +self, model):
  (#model == {{ #a, #b }})
  * "gilogic::prophecies::mut_ref_inner_proph::<u32>"(pLft_erased, #self)
  * <value_observer>(l-nth(#self, 1i); #a)
  * (#lvar_0 == #b)
  * <pcy_value>(l-nth(#self, 1i); #lvar_0)
  * types(#lvar_1: Obj, #lvar_2: List, #lvar_3: Obj)
  * (#self == {{ {{ #lvar_1, #lvar_2 }}, #lvar_3 }})
  * (model == #model)
  * (self == #self);


pred "<() as gilogic::prophecies::Ownable>::own"(+self, model):
  (#self == {{  }}) * (#self == #model) * (model == #model) * (self == #self);


pred "gilogic::prophecies::mut_ref_inner_proph::<u32>"(+pLft_a, +this):
  <value>(l-nth(l-nth(#this, 0i), 0i), l-nth(l-nth(#this, 0i), 1i), "u32"; #v)
  * "<u32 as gilogic::prophecies::Ownable>::own"(#v, #repr)
  * <pcy_controller>(l-nth(#this, 1i); #repr)
  * types(#lvar_0: Obj, #lvar_1: List, #lvar_2: Obj)
  * (#this == {{ {{ #lvar_0, #lvar_1 }}, #lvar_2 }})
  * (this == #this);
guard: <lft>(pLft_a; true);

pred "gilogic::prophecies::mut_ref_inner_proph::<u32>$$inner"(+this):
  <value>(l-nth(l-nth(#this, 0i), 0i), l-nth(l-nth(#this, 0i), 1i), "u32"; #v)
  * "<u32 as gilogic::prophecies::Ownable>::own"(#v, #repr)
  * <pcy_controller>(l-nth(#this, 1i); #repr)
  * types(#lvar_0: Obj, #lvar_1: List, #lvar_2: Obj)
  * (#this == {{ {{ #lvar_0, #lvar_1 }}, #lvar_2 }})
  * (this == #this);


spec test()
[[ emp ]]
[["<u32 as gilogic::prophecies::Ownable>::own"(ret, #ret_repr) * <observation>(((#ret_repr) = (4i)); )]]
normal

proc test() {
  bb0:  m_0 := 4i;
        g_0 := m_0;
        ret := g_0;
        goto rlab;
  rlab: return
};

spec test2()
[[ emp ]]
[["<u32 as gilogic::prophecies::Ownable>::own"(ret, #ret_repr) * <observation>(exists #x. ((((((#ret_repr) = (4i))) = (#x))) and (#x)); )]]
normal

proc test2() {
  bb0:  m_0 := 4i;
        g_0 := m_0;
        ret := g_0;
        goto rlab;
  rlab: return
};

spec test3(x)
[[ "<std::option::Option<u32> as gilogic::prophecies::Ownable>::own"(#x, #x_repr) * (x == #x) ]]
[["<u32 as gilogic::prophecies::Ownable>::own"(ret, #ret_repr) * <observation>(((exists #a. ((((#x_repr) = ({{ 1i, {{ #a }} }}))) and (((#ret_repr) = (#a))))) or (((((#x_repr) = ({{ 0i, {{  }} }}))) and (((#ret_repr) = (0i)))))); )]]
normal

proc test3(x) {
        m_1x := x;
        g_0 := m_1x;
        m_1x := [alloc]({{ "adt", "Option", {{ "u32" }} }});
        u := [store_value](l-nth(m_1x, 0i), l-nth(m_1x, 1i), {{ "adt", "Option", {{ "u32" }} }}, g_0);
  bb0:  g_2 := [load_discr](l-nth(m_1x, 0i), l-nth(m_1x, 1i), {{ "adt", "Option", {{ "u32" }} }});
        g_1 := l-nth(g_2, 0i);
        m_2 := g_1;
        g_3 := m_2;
        goto [((g_3) = (0i))] bb3 sw0;
  sw0:  goto [((g_3) = (1i))] bb2 sw1;
  sw1:  goto bb1;
  bb1:  fail [Unreachable]();
  bb2:  goto bb4;
  bb3:  m_0 := 0i;
        goto bb5;
  bb4:  g_5 := [load_value](l-nth(m_1x, 0i), l+(l-nth(m_1x, 1i), {{ {{ "vf", 0i, {{ "adt", "Option", {{ "u32" }} }}, 1i }} }}), "u32", true);
        g_4 := l-nth(g_5, 0i);
        m_3x := g_4;
        m_0 := m_3x;
        goto bb5;
  bb5:  g_6 := m_0;
        ret := g_6;
        goto rlab;
  rlab: u := [free](l-nth(m_1x, 0i), l-nth(m_1x, 1i), {{ "adt", "Option", {{ "u32" }} }});
        return
};

spec write(pLft_0, x)
[[ "<&mut u32 as gilogic::prophecies::Ownable>::own"(#pLft_0, #x, #x_repr) * <observation>(((l-nth(#x_repr, 0i)) = (0i)); ) * <lft>(#pLft_0; true) * types(#lvar_0: Obj, #lvar_1: List, #lvar_2: Obj) * (#x == {{ {{ #lvar_0, #lvar_1 }}, #lvar_2 }}) * (x == #x) * (pLft_0 == #pLft_0) ]]
[["<() as gilogic::prophecies::Ownable>::own"(ret, #ret_repr) * <observation>(((l-nth(#x_repr, 1i)) = (1i)); ) * <lft>(#pLft_0; true)]]
normal

proc write(pLft_0, x) {
        m_1x := x;
        g_0 := m_1x;
        m_1x := [alloc]({{ "ref", true, "u32" }});
        u := [store_value](l-nth(m_1x, 0i), l-nth(m_1x, 1i), {{ "ref", true, "u32" }}, g_0);
  bb0:  g_2 := [load_value](l-nth(m_1x, 0i), l-nth(m_1x, 1i), {{ "ref", true, "u32" }}, true);
        g_1 := l-nth(g_2, 0i);
        u := [store_value](l-nth(l-nth(g_1, 0i), 0i), l-nth(l-nth(g_1, 0i), 1i), "u32", 1i);
        g_4 := [load_value](l-nth(m_1x, 0i), l-nth(m_1x, 1i), {{ "ref", true, "u32" }}, true);
        g_3 := l-nth(g_4, 0i);
        g_5 := [new_lft]();
        pLft_8 := l-nth(g_5, 0i);
        m_3 := g_3;
        g_6 := m_3;
        g_7 := "<&mut u32 as gilogic::prophecies::Prophecised<u32>>::prophecy_auto_update"(pLft_0, g_6);
        m_2 := g_7;
        goto bb1;
  bb1:  g_9 := [load_value](l-nth(m_1x, 0i), l-nth(m_1x, 1i), {{ "ref", true, "u32" }}, true);
        g_8 := l-nth(g_9, 0i);
        g_10 := [new_lft]();
        pLft_9 := l-nth(g_10, 0i);
        m_5 := g_8;
        g_11 := m_5;
        g_12 := "<&mut u32 as gilogic::prophecies::Prophecised<u32>>::prophecy_resolve"(pLft_0, g_11);
        m_4 := g_12;
        goto bb2;
  bb2:  m_0 := {{}};
        g_13 := m_0;
        ret := g_13;
        goto rlab;
  rlab: u := [free](l-nth(m_1x, 0i), l-nth(m_1x, 1i), {{ "ref", true, "u32" }});
        return
};

<<<<<<< HEAD
proc "<&mut u32 as gilogic::prophecies::Prophecised<u32>>::prophecy_auto_update"(pLft_a, mut_ref) {
=======
spec write2(pLft_0, x, x_repr)
[[ "<&mut u32 as gilogic::prophecies::Ownable>::own"(#pLft_0, #x, #x_repr) * <observation>(((l-nth(#x_repr, 0i)) = (0i)); ) * <lft>(#pLft_0; true) * types(#lvar_0: Obj, #lvar_1: List, #lvar_2: Obj) * (#x == {{ {{ #lvar_0, #lvar_1 }}, #lvar_2 }}) * (x_repr == #x_repr) * (x == #x) * (pLft_0 == #pLft_0) ]]
[["<() as gilogic::prophecies::Ownable>::own"(ret, #ret_repr) * <observation>(((l-nth(#x_repr, 1i)) = (1i)); ) * <lft>(#pLft_0; true)]]
normal

proc write2(pLft_0, x) {
        m_1x := x;
        g_0 := m_1x;
        m_1x := [alloc]({{ "ref", true, "u32" }});
        u := [store_value](l-nth(m_1x, 0i), l-nth(m_1x, 1i), {{ "ref", true, "u32" }}, g_0);
  bb0:  g_2 := [load_value](l-nth(m_1x, 0i), l-nth(m_1x, 1i), {{ "ref", true, "u32" }}, true);
        g_1 := l-nth(g_2, 0i);
        u := [store_value](l-nth(l-nth(g_1, 0i), 0i), l-nth(l-nth(g_1, 0i), 1i), "u32", 1i);
        g_4 := [load_value](l-nth(m_1x, 0i), l-nth(m_1x, 1i), {{ "ref", true, "u32" }}, true);
        g_3 := l-nth(g_4, 0i);
        g_5 := [new_lft]();
        pLft_8 := l-nth(g_5, 0i);
        m_3 := g_3;
        g_6 := m_3;
        g_7 := "<&mut u32 as gilogic::prophecies::Prophecised>::prophecy_auto_update"(pLft_0, g_6);
        m_2 := g_7;
        goto bb1;
  bb1:  g_9 := [load_value](l-nth(m_1x, 0i), l-nth(m_1x, 1i), {{ "ref", true, "u32" }}, true);
        g_8 := l-nth(g_9, 0i);
        g_10 := [new_lft]();
        pLft_9 := l-nth(g_10, 0i);
        m_5 := g_8;
        g_11 := m_5;
        g_12 := "<&mut u32 as gilogic::prophecies::Prophecised>::prophecy_resolve"(pLft_0, g_11);
        m_4 := g_12;
        goto bb2;
  bb2:  m_0 := {{}};
        g_13 := m_0;
        ret := g_13;
        goto rlab;
  rlab: u := [free](l-nth(m_1x, 0i), l-nth(m_1x, 1i), {{ "ref", true, "u32" }});
        return
};

proc "<&mut u32 as gilogic::prophecies::Prophecised>::prophecy_auto_update"(pLft_a, mut_ref) {
>>>>>>> f2e9c773
    sep_assert (<value>(l-nth(l-nth(mut_ref, 0i), 0i), l-nth(l-nth(mut_ref, 0i), 1i), "u32"; #pointee) * "<u32 as gilogic::prophecies::Ownable>::own"(#pointee, #new_repr))[bind: #new_repr];
    u := [pcy_assign](l-nth(mut_ref, 1i), #new_repr);
    ret := {{  }};
    return
};
<|MERGE_RESOLUTION|>--- conflicted
+++ resolved
@@ -159,11 +159,8 @@
         return
 };
 
-<<<<<<< HEAD
-proc "<&mut u32 as gilogic::prophecies::Prophecised<u32>>::prophecy_auto_update"(pLft_a, mut_ref) {
-=======
-spec write2(pLft_0, x, x_repr)
-[[ "<&mut u32 as gilogic::prophecies::Ownable>::own"(#pLft_0, #x, #x_repr) * <observation>(((l-nth(#x_repr, 0i)) = (0i)); ) * <lft>(#pLft_0; true) * types(#lvar_0: Obj, #lvar_1: List, #lvar_2: Obj) * (#x == {{ {{ #lvar_0, #lvar_1 }}, #lvar_2 }}) * (x_repr == #x_repr) * (x == #x) * (pLft_0 == #pLft_0) ]]
+spec write2(pLft_0, x)
+[[ "<&mut u32 as gilogic::prophecies::Ownable>::own"(#pLft_0, #x, #x_repr) * <observation>(((l-nth(#x_repr, 0i)) = (0i)); ) * <lft>(#pLft_0; true) * types(#lvar_0: Obj, #lvar_1: List, #lvar_2: Obj) * (#x == {{ {{ #lvar_0, #lvar_1 }}, #lvar_2 }}) * (x == #x) * (pLft_0 == #pLft_0) ]]
 [["<() as gilogic::prophecies::Ownable>::own"(ret, #ret_repr) * <observation>(((l-nth(#x_repr, 1i)) = (1i)); ) * <lft>(#pLft_0; true)]]
 normal
 
@@ -181,7 +178,7 @@
         pLft_8 := l-nth(g_5, 0i);
         m_3 := g_3;
         g_6 := m_3;
-        g_7 := "<&mut u32 as gilogic::prophecies::Prophecised>::prophecy_auto_update"(pLft_0, g_6);
+        g_7 := "<&mut u32 as gilogic::prophecies::Prophecised<u32>>::prophecy_auto_update"(pLft_0, g_6);
         m_2 := g_7;
         goto bb1;
   bb1:  g_9 := [load_value](l-nth(m_1x, 0i), l-nth(m_1x, 1i), {{ "ref", true, "u32" }}, true);
@@ -190,7 +187,7 @@
         pLft_9 := l-nth(g_10, 0i);
         m_5 := g_8;
         g_11 := m_5;
-        g_12 := "<&mut u32 as gilogic::prophecies::Prophecised>::prophecy_resolve"(pLft_0, g_11);
+        g_12 := "<&mut u32 as gilogic::prophecies::Prophecised<u32>>::prophecy_resolve"(pLft_0, g_11);
         m_4 := g_12;
         goto bb2;
   bb2:  m_0 := {{}};
@@ -201,8 +198,7 @@
         return
 };
 
-proc "<&mut u32 as gilogic::prophecies::Prophecised>::prophecy_auto_update"(pLft_a, mut_ref) {
->>>>>>> f2e9c773
+proc "<&mut u32 as gilogic::prophecies::Prophecised<u32>>::prophecy_auto_update"(pLft_a, mut_ref) {
     sep_assert (<value>(l-nth(l-nth(mut_ref, 0i), 0i), l-nth(l-nth(mut_ref, 0i), 1i), "u32"; #pointee) * "<u32 as gilogic::prophecies::Ownable>::own"(#pointee, #new_repr))[bind: #new_repr];
     u := [pcy_assign](l-nth(mut_ref, 1i), #new_repr);
     ret := {{  }};
