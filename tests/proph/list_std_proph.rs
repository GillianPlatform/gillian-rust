--- conflicted
+++ resolved
@@ -406,13 +406,8 @@
     }
 
     #[creusillian::ensures(match ret {
-<<<<<<< HEAD
-        None => ((*self@) == Seq::empty()) && ((^self@) == Seq::empty()),
+        None => ((*self@) == Seq::EMPTY) && ((^self@) == Seq::EMPTY),
         Some(last) => ((^self@) == (*self@).subsequence(0, (*self@).len() - 1)) && ((*self@).last() == last@)
-=======
-        None => ((*self@) == Seq::EMPTY) && ((^self@) == Seq::EMPTY),
-        Some(last) => ((^self@) == (*self@).sub(0, (*self@).len() - 1)) && ((*self@).last() == last@)
->>>>>>> 643be24f
      })]
     pub fn pop_back(&mut self) -> Option<T> {
         dll_seg_l_to_r(self.head, None, self.tail, None);
