//@check-pass
extern crate creusillian;
extern crate gilogic;

use gilogic::{
    fold,
    macros::*,
    mutref_auto_resolve,
    prophecies::{Ownable, Prophecised, Prophecy},
    unfold, Seq,
};
use std::marker::PhantomData;
use std::ptr::NonNull;

pub struct LinkedList<T> {
    head: Option<NonNull<Node<T>>>,
    tail: Option<NonNull<Node<T>>>,
    len: usize,
    marker: PhantomData<Box<Node<T>>>,
}

struct Node<T> {
    next: Option<NonNull<Node<T>>>,
    prev: Option<NonNull<Node<T>>>,
    element: T,
}

trait ShallowModel: Ownable {
    type ModelTy;

    fn shallow_model(self_: Self::RepresentationTy, v: Self::ModelTy) -> gilogic::RustAssertion;
}

impl ShallowModel for usize {
    type ModelTy = Self;

    #[predicate]
    fn shallow_model(self_: In<Self::RepresentationTy>, v: Self::ModelTy) {
        assertion!((self_ == v))
    }
}

impl<T> Node<T> {
    fn new(element: T) -> Self {
        Node {
            next: None,
            prev: None,
            element,
        }
    }

    fn into_element(self: Box<Self>) -> T {
        self.element
    }
}

#[extract_lemma(
    forall head, tail, len, p.
    model m.
    extract model mh.
    assuming { head == Some(p) }
    from { list_ref_mut_htl(list, m, (head, tail, len)) }
    extract { Ownable::own(&mut (*p.as_ptr()).element, mh) }
    prophecise { m.tail().push_front(mh) }
)]
fn extract_head<'a, T: Ownable>(list: &'a mut LinkedList<T>) -> Prophecy<T::RepresentationTy>;

#[predicate]
fn dll_seg<T: Ownable>(
    head: In<Option<NonNull<Node<T>>>>,
    tail_next: In<Option<NonNull<Node<T>>>>,
    tail: In<Option<NonNull<Node<T>>>>,
    head_prev: In<Option<NonNull<Node<T>>>>,
    data: Seq<T::RepresentationTy>,
) {
    assertion!((head == tail_next) * (tail == head_prev) * (data == Seq::nil()));
    assertion!(|hptr, head_next, head_prev, element, e_repr, rest: Seq<T::RepresentationTy>|
        (head == Some(hptr)) *
        (hptr -> Node { next: head_next, prev: head_prev, element }) *
        element.own(e_repr) *
        (data == rest.push_front(e_repr)) *
        dll_seg(head_next, tail_next, tail, head, rest)
    )
}

#[predicate]
fn dll_seg_r<T: Ownable>(
    head: In<Option<NonNull<Node<T>>>>,
    tail_next: In<Option<NonNull<Node<T>>>>,
    tail: In<Option<NonNull<Node<T>>>>,
    head_prev: In<Option<NonNull<Node<T>>>>,
    data: Seq<T::RepresentationTy>,
) {
    assertion!((head == tail_next) * (tail == head_prev) * (data == Seq::nil()));
    assertion!(|tptr, tail_next, tail_prev, element, e_repr, rest: Seq<T::RepresentationTy>|
        (tail == Some(tptr)) *
        (tptr -> Node { next: tail_next, prev: tail_prev, element }) *
        element.own(e_repr) *
        (data == rest.push_back(e_repr)) *
        dll_seg_r(head, tail, tail_prev, head_prev, rest)
    )
}

#[lemma]
#[specification(
    forall ptr, next, prev, element, data, repr.
    requires {
        (x == Some(ptr)) * (ptr -> Node { next, prev, element }) * element.own(repr) *
        dll_seg_r(next, tail_next, tail, x, data)
    }
    ensures {
        dll_seg_r(x, tail_next, tail, prev, data.push_front(repr))
    }
)]
fn dll_seg_r_appened_left<T: Ownable>(
    x: Option<NonNull<Node<T>>>,
    next: Option<NonNull<Node<T>>>,
    tail_next: Option<NonNull<Node<T>>>,
    tail: Option<NonNull<Node<T>>>,
);

#[lemma]
#[specification(
     forall data.
     requires {
         dll_seg(head, tail_next, tail, head_prev, data)
     }
     ensures {
         dll_seg_r(head, tail_next, tail, head_prev, data)
     }
 )]
fn dll_seg_l_to_r<T: Ownable>(
    head: Option<NonNull<Node<T>>>,
    tail_next: Option<NonNull<Node<T>>>,
    tail: Option<NonNull<Node<T>>>,
    head_prev: Option<NonNull<Node<T>>>,
) {
    unfold!(dll_seg(head, tail_next, tail, head_prev, data));
    if data.len() == 0 {
        fold!(dll_seg_r(head, tail_next, tail, head_prev, data));
    } else {
        assert_bind!(hptr, head_next, head_prev, element |
            (head == Some(hptr)) *
            (hptr -> Node { next: head_next, prev: head_prev, element})
        );
        dll_seg_l_to_r(head_next, tail_next, tail, head);
        dll_seg_r_append_left(head, head_next, tail_next, tail);
    }
}

#[lemma]
#[specification(
    forall ptr, next, prev, element, data, m.
    requires {
        (x == Some(ptr)) * (ptr -> Node { next, prev, element }) * element.own(m) *
        dll_seg_r(next, tail_next, tail, x, data)
    }
    ensures {
        dll_seg_r(x, tail_next, tail, prev, data.push_front(m))
    }
)]
fn dll_seg_r_append_left<T: Ownable>(
    x: Option<NonNull<Node<T>>>,
    next: Option<NonNull<Node<T>>>,
    tail_next: Option<NonNull<Node<T>>>,
    tail: Option<NonNull<Node<T>>>,
) {
    unfold!(dll_seg_r(next, tail_next, tail, x, data));
    if data.len() == 0 {
        fold!(dll_seg_r(x, tail_next, tail, prev, data.push_front(m)));
    } else {
        assert_bind!(tptr, tail_prev, ep |
            (tail == Some(tptr)) *
            (tptr -> Node { next: tail_next, prev: tail_prev, element: ep })
        );
        dll_seg_r_append_left(x, next, tail, tail_prev);
        fold!(dll_seg_r(x, tail_next, tail, prev, data.push_front(m)));
    }
}

#[lemma]
#[specification(
    forall ptr, next, element, data, m.
    requires {
        dll_seg(head, tail_next, tail, head_prev, data) *
        (tail_next == Some(ptr)) * (ptr -> Node { next, prev: tail, element }) * element.own(m)
    }
    ensures {
        dll_seg(head, next, tail_next, head_prev, data.push_back(m))
    }
)]
fn dll_seg_append_right<T: Ownable>(
    head: Option<NonNull<Node<T>>>,
    tail_next: Option<NonNull<Node<T>>>,
    tail: Option<NonNull<Node<T>>>,
    head_prev: Option<NonNull<Node<T>>>,
) {
    unfold!(dll_seg(head, tail_next, tail, head_prev, data));
    if data.len() == 0 {
        fold!(dll_seg(head, next, tail_next, head_prev, data.push_back(m)));
    } else {
        assert_bind!(hptr, head_next, ep|
            (head == Some(hptr)) *
            (hptr -> Node { next: head_next, prev: head_prev, element: ep })
        );
        dll_seg_append_right(head_next, tail_next, tail, head);
        fold!(dll_seg(head, next, tail_next, head_prev, data.push_back(m)));
    }
}

#[lemma]
#[specification(
     forall data.
     requires {
         dll_seg_r(head, tail_next, tail, head_prev, data)
     }
     ensures {
         dll_seg(head, tail_next, tail, head_prev, data)
     }
 )]
fn dll_seg_r_to_l<T: Ownable>(
    head: Option<NonNull<Node<T>>>,
    tail_next: Option<NonNull<Node<T>>>,
    tail: Option<NonNull<Node<T>>>,
    head_prev: Option<NonNull<Node<T>>>,
) {
    unfold!(dll_seg_r(head, tail_next, tail, head_prev, data));
    if data.len() == 0 {
        fold!(dll_seg(head, tail_next, tail, head_prev, data));
    } else {
        assert_bind!(tptr, tail_prev, ep |
            (tail == Some(tptr)) *
            (tptr -> Node { next: tail_next, prev: tail_prev, element: ep })
        );
        dll_seg_r_to_l(head, tail, tail_prev, head_prev);
        dll_seg_append_right(head, tail, tail_prev, head_prev);
    }
}

#[with_freeze_lemma(
    lemma_name = freeze_htl,
    predicate_name = list_ref_mut_htl,
    frozen_variables = [head, tail, len],
    resolve_macro_name = auto_resolve_list_ref_mut_htl
)]
impl<T: Ownable> Ownable for LinkedList<T> {
    type RepresentationTy = Seq<T::RepresentationTy>;

    #[predicate]
    fn own(self, model: Self::RepresentationTy) {
        assertion!(
            |head: Option<NonNull<Node<T>>>, tail: Option<NonNull<Node<T>>>, len: usize| (self
                == LinkedList {
                    head,
                    tail,
                    len,
                    marker: PhantomData
                })
                * (len == model.len())
                * dll_seg(head, None, tail, None, model)
        )
    }
}

impl<T: Ownable> ShallowModel for LinkedList<T> {
    type ModelTy = Self::RepresentationTy;

    #[predicate]
    fn shallow_model(self_: In<Self::RepresentationTy>, v: Self::ModelTy) {
        assertion!((self_ == v))
    }
}

impl<T: Ownable> LinkedList<T> {
<<<<<<< HEAD
    #[creusillian::requires(true)]
=======
>>>>>>> 24d39890
    #[creusillian::ensures(result@.len() == 0)]
    fn new() -> Self {
        Self {
            head: None,
            tail: None,
            len: 0,
            marker: PhantomData,
        }
    }

    fn push_back_node(&mut self, mut node: Box<Node<T>>) {
        // This method takes care not to create mutable references to whole nodes,
        // to maintain validity of aliasing pointers into `element`.
        unsafe {
            node.next = None;
            node.prev = self.tail;
            let node = Some(Box::leak(node).into());

            match self.tail {
                None => self.head = node,
                // Not creating new mutable (unique!) references overlapping `element`.
                Some(tail) => (*tail.as_ptr()).next = node,
            }

            self.tail = node;
            self.len += 1;
        }
    }

    /// Removes and returns the node at the back of the list.
    fn pop_back_node(&mut self) -> Option<Box<Node<T>>> {
        // This method takes care not to create mutable references to whole nodes,
        // to maintain validity of aliasing pointers into `element`.
        match self.tail {
            None => None,
            Some(node) => unsafe {
                let node = Box::from_raw(node.as_ptr());
                self.tail = node.prev;

                match self.tail {
                    None => self.head = None,
                    // Not creating new mutable (unique!) references overlapping `element`.
                    Some(tail) => (*tail.as_ptr()).next = None,
                }

                self.len -= 1;
                Some(node)
            },
        }
    }

    fn push_front_node(&mut self, mut node: Box<Node<T>>) {
        // This method takes care not to create mutable references to whole nodes,
        // to maintain validity of aliasing pointers into `element`.
        unsafe {
            node.next = self.head;
            node.prev = None;
            let node = Some(Box::leak(node).into());

            match self.head {
                None => self.tail = node,
                // Not creating new mutable (unique!) references overlapping `element`.
                Some(head) => (*head.as_ptr()).prev = node,
            }

            self.head = node;
            self.len += 1;
        }
    }

    fn pop_front_node(&mut self) -> Option<Box<Node<T>>> {
        // Original function uses map
        match self.head {
            None => None,
            Some(node) => unsafe {
                let node = Box::from_raw(node.as_ptr());
                self.head = node.next;

                match self.head {
                    None => self.tail = None,
                    // Not creating new mutable (unique!) references overlapping `element`.
                    Some(head) => (*head.as_ptr()).prev = None,
                }

                self.len -= 1;
                Some(node)
            },
        }
    }

    #[creusillian::ensures(
        result == ((*self)@.len() == 0)
        && (*self)@ == (^self)@
    )]
    pub fn is_empty(&mut self) -> bool {
        let ret = self.len == 0;
        mutref_auto_resolve!(self);
        ret
    }

    #[creusillian::ensures(match ret {
        None => ((*self@) == Seq::EMPTY) && ((^self@) == Seq::EMPTY),
        Some(head) =>
            ((*self@).at(0) == *head@)
            && ((^self@).at(0) == ^head@)
            && (forall < i: usize > (0 < i && i < (*self@).len()) ==> (*self@).at(i) == (^self@).at(i))
    })]
    pub fn front_mut(&mut self) -> Option<&mut T> {
        freeze_htl(self);
        match self.head.as_mut() {
            None => {
                auto_resolve_list_ref_mut_htl!(self);
                None
            }
            Some(node) => unsafe {
                let ret = &mut node.as_mut().element;
                let proph = extract_head(self);
                Some(ret.with_prophecy(proph))
            },
        }
    }

    #[creusillian::ensures(match ret {
        None => ^self == *self && (*self)@.len() == 0,
        Some(a) =>(^self)@.push_front(a) == (*self)@
    })]
    pub fn pop_front(&mut self) -> Option<T> {
        // Original implementation uses map
        let res = match self.pop_front_node() {
            None => None,
            Some(node) => Some(node.into_element()),
        };
        mutref_auto_resolve!(self); // <- Unique thing added
        res
    }

    #[creusillian::requires((*self@).len() < usize::MAX@)]
    #[creusillian::ensures((^self)@ == (*self)@.push_front(elt))]
    pub fn push_front(&mut self, elt: T) {
        self.push_front_node(Box::new(Node::new(elt)));
        mutref_auto_resolve!(self); // <- Unique thing added
    }

    #[creusillian::ensures(match ret {
        None => ((*self@) == Seq::EMPTY) && ((^self@) == Seq::EMPTY),
        Some(last) => ((^self@) == (*self@).subsequence(0, (*self@).len() - 1)) && ((*self@).last() == last@)
     })]
    pub fn pop_back(&mut self) -> Option<T> {
        dll_seg_l_to_r(self.head, None, self.tail, None);
        let res = self.pop_back_node().map(Node::into_element);
        dll_seg_r_to_l(self.head, None, self.tail, None);
        mutref_auto_resolve!(self);
        res
    }

    #[creusillian::requires((*self)@.len() < usize::MAX@)]
    #[creusillian::ensures((^self)@ == (*self)@.push_back(elt))]
    pub fn push_back(&mut self, elt: T) {
        dll_seg_l_to_r(self.head, None, self.tail, None);
        self.push_back_node(Box::new(Node::new(elt)));
        dll_seg_r_to_l(self.head, None, self.tail, None);
        mutref_auto_resolve!(self);
    }
}<|MERGE_RESOLUTION|>--- conflicted
+++ resolved
@@ -272,10 +272,6 @@
 }
 
 impl<T: Ownable> LinkedList<T> {
-<<<<<<< HEAD
-    #[creusillian::requires(true)]
-=======
->>>>>>> 24d39890
     #[creusillian::ensures(result@.len() == 0)]
     fn new() -> Self {
         Self {
