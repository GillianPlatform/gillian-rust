#begin_init_data
{"Global":["Struct","ReprRust",[]],"N":["Struct","ReprRust",[["v",["Param",0]],["o",["Ptr",{"mut":true,"ty":["Adt",["N",[["Param",0]]]]}]]]],"WP":["Struct","ReprRust",[["x",["Ptr",{"mut":true,"ty":["Adt",["N",[["Param",0]]]]}]],["y",["Ptr",{"mut":true,"ty":["Adt",["N",[["Param",0]]]]}]]]]}
#end_init_data

import "i__binop.gil", "i__lang.gil", "i__std_shims.gil", "i__prophecies.gil", "i__std_shims_pcy.gil", "i__lang_pcy.gil";

axiomatic spec "gilogic::prophecies::freeze_params::<(*mut N<T>, *mut N<T>), WP<T>>"(pLft_0, pty_T0, p)
[[ "<&mut WP<T> as gilogic::prophecies::Ownable>::own"(#pLft_0, #pty_T0, #p, #m)
  * types(#lvar_0: Obj, #lvar_1: List, #lvar_2: Obj)
  * (#p == {{ {{ #lvar_0, #lvar_1 }}, #lvar_2 }})
  * (p == #p)
  * (pty_T0 == #pty_T0)
  * (pLft_0 == #pLft_0) ]]
[[ "<WP<T> as gilogic::prophecies::FrozenOwn<(*mut N<T>, *mut N<T>)>>::mut_ref_own_frozen"(#pLft_0, #pty_T0, #p, #m, #frozen) ]]
normal

pred "wp::<T>"(+pty_T0, +wp, x, y, model):
  (#wp == {{ #x, #y }})
  * <value>(l-nth(#x, 0i), l-nth(#x, 1i), {{ "adt", "N", {{ pty_T0 }} }}; {{ #v_x, #y }})
  * <value>(l-nth(#y, 0i), l-nth(#y, 1i), {{ "adt", "N", {{ pty_T0 }} }}; {{ #v_y, #x }})
  * "<T as gilogic::prophecies::Ownable>::own"(pty_T0, #v_x, #v_x_m)
  * "<T as gilogic::prophecies::Ownable>::own"(pty_T0, #v_y, #v_y_m)
  * (#model == {{ #v_x_m, #v_y_m }})
  * types(#lvar_0: Obj, #lvar_1: List) * (#x == {{ #lvar_0, #lvar_1 }})
  * types(#lvar_2: Obj, #lvar_3: List) * (#y == {{ #lvar_2, #lvar_3 }})
  * (model == #model)
  * (y == #y)
  * (x == #x)
  * (wp == #wp);


pred "<WP<T> as gilogic::prophecies::FrozenOwn<(*mut N<T>, *mut N<T>)>>::frozen_own"(+pty_T1, +THIS, model, G_3):
  (#G_3 == {{ #x, #y }}) * "wp::<T>"(pty_T1, #THIS, #x, #y, #model)
  * (G_3 == #G_3)
  * (model == #model)
  * (THIS == #THIS);


pred "wp_ref_mut_xy::<T>"(+pLft_a, +pty_T0, +this, model, frozen):
  "<WP<T> as gilogic::prophecies::FrozenOwn<(*mut N<T>, *mut N<T>)>>::mut_ref_own_frozen"(pLft_a, pty_T0, #this, #model, #frozen)
  * types(#lvar_4: Obj, #lvar_5: List, #lvar_6: Obj)
  * (#this == {{ {{ #lvar_4, #lvar_5 }}, #lvar_6 }})
  * (frozen == #frozen)
  * (model == #model)
  * (this == #this);


pred "<WP<T> as gilogic::prophecies::Ownable>::own"(+pty_T0, +self, model):
  "wp::<T>"(pty_T0, #self, #x, #y, #model) * (model == #model)
  * (self == #self);


abstract pred "<T as gilogic::prophecies::Ownable>::own"(+pty_T0, +self, model);


pred "<WP<T> as gilogic::prophecies::FrozenOwn<(*mut N<T>, *mut N<T>)>>::mut_ref_own_frozen"(+pLft_0, +pty_T0, +this, model, frozen):
  (#model == {{ #a, #b }})
  * "<WP<T> as gilogic::prophecies::FrozenOwn<(*mut N<T>, *mut N<T>)>>::mut_ref_inner_frozen"(pLft_0, pty_T0, #this, #frozen)
  * <value_observer>(l-nth(#this, 1i); #a)
  * (#lvar_0 == #b)
  * <pcy_value>(l-nth(#this, 1i); #lvar_0)
  * types(#lvar_1: Obj, #lvar_2: List, #lvar_3: Obj)
  * (#this == {{ {{ #lvar_1, #lvar_2 }}, #lvar_3 }})
  * (frozen == #frozen)
  * (model == #model)
  * (this == #this);


pred "<&mut WP<T> as gilogic::prophecies::Ownable>::own"(+pLft_erased, +pty_T0, +self, model):
  "<WP<T> as gilogic::prophecies::FrozenOwn<()>>::mut_ref_own_frozen"(pLft_erased, pty_T0, #self, #model, {{  }})
  * types(#lvar_0: Obj, #lvar_1: List, #lvar_2: Obj)
  * (#self == {{ {{ #lvar_0, #lvar_1 }}, #lvar_2 }})
  * (model == #model)
  * (self == #self);


pred "<WP<T> as gilogic::prophecies::FrozenOwn<(*mut N<T>, *mut N<T>)>>::mut_ref_inner_frozen"(+pLft_0, +pty_T0, +this, frozen):
  <value>(l-nth(l-nth(#this, 0i), 0i), l-nth(l-nth(#this, 0i), 1i), {{ "adt", "WP", {{ pty_T0 }} }}; #v)
  * <pcy_controller>(l-nth(#this, 1i); #repr)
  * "<WP<T> as gilogic::prophecies::FrozenOwn<(*mut N<T>, *mut N<T>)>>::frozen_own"(pty_T0, #v, #repr, #frozen)
  * types(#lvar_0: Obj, #lvar_1: List, #lvar_2: Obj)
  * (#this == {{ {{ #lvar_0, #lvar_1 }}, #lvar_2 }})
  * (frozen == #frozen)
  * (this == #this);
guard: <lft>(pLft_0; true);

pred "<WP<T> as gilogic::prophecies::FrozenOwn<()>>::mut_ref_own_frozen"(+pLft_0, +pty_T0, +this, model, frozen):
  (#model == {{ #a, #b }})
  * "<WP<T> as gilogic::prophecies::FrozenOwn<()>>::mut_ref_inner_frozen"(pLft_0, pty_T0, #this, #frozen)
  * <value_observer>(l-nth(#this, 1i); #a)
  * (#lvar_0 == #b)
  * <pcy_value>(l-nth(#this, 1i); #lvar_0)
  * types(#lvar_1: Obj, #lvar_2: List, #lvar_3: Obj)
  * (#this == {{ {{ #lvar_1, #lvar_2 }}, #lvar_3 }})
  * (frozen == #frozen)
  * (model == #model)
  * (this == #this);


<<<<<<< HEAD
pred "<WP<T> as gilogic::prophecies::FrozenOwn<()>>::mut_ref_own_frozen"(+pLft_erased, +pty_T0, +this, model, frozen):
  (#model == {{ #a, #b }})
  * "<WP<T> as gilogic::prophecies::FrozenOwn<()>>::mut_ref_inner_frozen"(pLft_erased, pty_T0, #this, #frozen)
  * <value_observer>(l-nth(#this, 1i); #a)
  * (#lvar_0 == #b)
  * <pcy_value>(l-nth(#this, 1i); #lvar_0)
  * types(#lvar_1: Obj, #lvar_2: List, #lvar_3: Obj)
  * (#this == {{ {{ #lvar_1, #lvar_2 }}, #lvar_3 }})
  * (frozen == #frozen)
  * (model == #model)
  * (this == #this);


pred "<T as gilogic::prophecies::FrozenOwn<()>>::mut_ref_inner_frozen"(+pLft_erased, +pty_T0, +this, frozen):
  <value>(l-nth(l-nth(#this, 0i), 0i), l-nth(l-nth(#this, 0i), 1i), pty_T0; #v)
  * <pcy_controller>(l-nth(#this, 1i); #repr)
  * "<T as gilogic::prophecies::FrozenOwn<()>>::frozen_own"(pty_T0, #v, #repr, #frozen)
  * types(#lvar_0: Obj, #lvar_1: List, #lvar_2: Obj)
  * (#this == {{ {{ #lvar_0, #lvar_1 }}, #lvar_2 }})
  * (frozen == #frozen)
  * (this == #this);
guard: <lft>(pLft_erased; true);

pred "<WP<T> as gilogic::prophecies::FrozenOwn<()>>::mut_ref_inner_frozen"(+pLft_erased, +pty_T0, +this, frozen):
=======
pred "<WP<T> as gilogic::prophecies::FrozenOwn<()>>::mut_ref_inner_frozen"(+pLft_0, +pty_T0, +this, frozen):
>>>>>>> 6ca87ef4
  <value>(l-nth(l-nth(#this, 0i), 0i), l-nth(l-nth(#this, 0i), 1i), {{ "adt", "WP", {{ pty_T0 }} }}; #v)
  * <pcy_controller>(l-nth(#this, 1i); #repr)
  * "<WP<T> as gilogic::prophecies::FrozenOwn<()>>::frozen_own"(pty_T0, #v, #repr, #frozen)
  * types(#lvar_0: Obj, #lvar_1: List, #lvar_2: Obj)
  * (#this == {{ {{ #lvar_0, #lvar_1 }}, #lvar_2 }})
  * (frozen == #frozen)
  * (this == #this);
guard: <lft>(pLft_0; true);

pred "<WP<T> as gilogic::prophecies::FrozenOwn<()>>::frozen_own"(+pty_T0, +this, repr, frozen):
  "<WP<T> as gilogic::prophecies::Ownable>::own"(pty_T0, #this, #repr)
  * (#frozen == {{  }})
  * (frozen == #frozen)
  * (repr == #repr)
  * (this == #this);


<<<<<<< HEAD
lemma "extract_y___proof::<T>"(pLft_erased, pty_T0, p, new_new_model)[[
  "<WP<T> as gilogic::prophecies::FrozenOwn<(*mut N<T>, *mut N<T>)>>::just_ref_mut_points_to"(#pLft_erased, #pty_T0, #p, #m, {{ #x, #y }})
]]
[[
  "<T as gilogic::prophecies::FrozenOwn<()>>::just_ref_mut_points_to"(#pLft_erased, #pty_T0, {{ {{ l-nth(#y, 0i), l+(l-nth(#y, 1i), {{ {{ "f", 0i, {{ "adt", "N", {{ #pty_T0 }} }} }} }}) }}, $l__null_prophecy }}, #mx, {{  }})
  * (#m == {{ l-nth(#m, 0i), #mx }})
  * ("<T as gilogic::prophecies::FrozenOwn<()>>::just_ref_mut_points_to"(#pLft_erased, #pty_T0, {{ {{ l-nth(#y, 0i), l+(l-nth(#y, 1i), {{ {{ "f", 0i, {{ "adt", "N", {{ #pty_T0 }} }} }} }}) }}, $l__null_prophecy }}, #new_new_model, {{  }})
    -* "<WP<T> as gilogic::prophecies::FrozenOwn<(*mut N<T>, *mut N<T>)>>::just_ref_mut_points_to"(#pLft_erased, #pty_T0, #p, {{ l-nth(#m, 0i), #new_new_model }}, {{ #x, #y }}))
]][*
package (
  "<T as gilogic::prophecies::FrozenOwn<()>>::just_ref_mut_points_to"(#pLft_erased, #pty_T0, {{ {{ l-nth(#y, 0i), l+(l-nth(#y, 1i), {{ {{ "f", 0i, {{ "adt", "N", {{ #pty_T0 }} }} }} }}) }}, $l__null_prophecy }}, #new_new_model, {{  }})
  -*
  "<WP<T> as gilogic::prophecies::FrozenOwn<(*mut N<T>, *mut N<T>)>>::just_ref_mut_points_to"(#pLft_erased, #pty_T0, #p, {{ l-nth(#m, 0i), #new_new_model }}, {{ #x, #y }}))
*]

proc freeze_xy(pLft_erased, pty_T0, x) {
=======
proc freeze_xy(pLft_a, pty_T0, x) {
>>>>>>> 6ca87ef4
        m_1x := x;
        g_0 := m_1x;
        m_1x := [alloc]({{ "ref", true, {{ "adt", "WP", {{ pty_T0 }} }} }});
        u := [store_value](l-nth(m_1x, 0i), l-nth(m_1x, 1i), {{ "ref", true, {{ "adt", "WP", {{ pty_T0 }} }} }}, g_0);
  bb0:  g_2 := [load_value](l-nth(m_1x, 0i), l-nth(m_1x, 1i), {{ "ref", true, {{ "adt", "WP", {{ pty_T0 }} }} }}, true);
        g_1 := l-nth(g_2, 0i);
        g_3 := [new_lft]();
        pLft_5 := l-nth(g_3, 0i);
        m_2 := g_1;
        g_4 := m_2;
        g_5 := "gilogic::prophecies::freeze_params::<(*mut N<T>, *mut N<T>), WP<T>>"(pLft_a, pty_T0, g_4);
        m_0 := g_5;
        goto bb1;
  bb1:  g_6 := m_0;
        ret := g_6;
        goto rlab;
  rlab: u := [free](l-nth(m_1x, 0i), l-nth(m_1x, 1i), {{ "ref", true, {{ "adt", "WP", {{ pty_T0 }} }} }});
        return
};

spec "WP::<T>::new"(pty_T0, x, y)
[[ "<T as gilogic::prophecies::Ownable>::own"(#pty_T0, #x, #x_repr)
  * "<T as gilogic::prophecies::Ownable>::own"(#pty_T0, #y, #y_repr)
  * (y == #y)
  * (x == #x)
  * (pty_T0 == #pty_T0) ]]
[[ "<WP<T> as gilogic::prophecies::Ownable>::own"(#pty_T0, ret, #ret_repr)
  * <observation>(((((l-nth(#ret_repr, 0i)) = (#x_repr))) and (((l-nth(#ret_repr, 1i)) = (#y_repr)))); ) ]]
normal

proc "WP::<T>::new"(pty_T0, x, y) {
        m_1x := x;
        m_2y := y;
        m_12xptr := [alloc]({{ "ptr", true, {{ "adt", "N", {{ pty_T0 }} }} }});
        m_13 := [alloc]({{ "ref", true, {{ "adt", "N", {{ pty_T0 }} }} }});
        m_15yptr := [alloc]({{ "ptr", true, {{ "adt", "N", {{ pty_T0 }} }} }});
        m_16 := [alloc]({{ "ref", true, {{ "adt", "N", {{ pty_T0 }} }} }});
  bb0:  g_0 := "std::ptr::null_mut"({{ "adt", "N", {{ pty_T0 }} }});
        m_3null := g_0;
        goto bb1;
  bb1:  g_1 := m_1x;
        m_6 := g_1;
        m_7 := m_3null;
        g_2 := m_6;
        g_3 := m_7;
        m_5 := {{ g_2, g_3 }};
        goto bb2;
  bb2:  g_4 := m_5;
        g_5 := "std::boxed::Box::<T>::new"({{ "adt", "N", {{ pty_T0 }} }}, g_4);
        m_4xbox := g_5;
        goto bb3;
  bb3:  g_6 := m_2y;
        m_10 := g_6;
        m_11 := m_3null;
        g_7 := m_10;
        g_8 := m_11;
        m_9 := {{ g_7, g_8 }};
        goto bb4;
  bb4:  g_9 := m_9;
        g_10 := "std::boxed::Box::<T>::new"({{ "adt", "N", {{ pty_T0 }} }}, g_9);
        m_8ybox := g_10;
        goto bb5;
  bb5:  g_11 := m_4xbox;
        m_14 := g_11;
        g_12 := [new_lft]();
        pLft_4 := l-nth(g_12, 0i);
        g_13 := m_14;
        g_14 := "std::boxed::Box::<T, A>::leak"(pLft_4, {{ "adt", "N", {{ pty_T0 }} }}, {{ "adt", "Global", {{  }} }}, g_13);
        u := [store_value](l-nth(m_13, 0i), l-nth(m_13, 1i), {{ "ref", true, {{ "adt", "N", {{ pty_T0 }} }} }}, g_14);
        goto bb6;
  bb6:  g_16 := [load_value](l-nth(m_13, 0i), l-nth(m_13, 1i), {{ "ref", true, {{ "adt", "N", {{ pty_T0 }} }} }}, true);
        g_15 := l-nth(g_16, 0i);
        u := [store_value](l-nth(m_12xptr, 0i), l-nth(m_12xptr, 1i), {{ "ptr", true, {{ "adt", "N", {{ pty_T0 }} }} }}, l-nth(g_15, 0i));
        g_17 := m_8ybox;
        m_17 := g_17;
        g_18 := [new_lft]();
        pLft_5 := l-nth(g_18, 0i);
        g_19 := m_17;
        g_20 := "std::boxed::Box::<T, A>::leak"(pLft_5, {{ "adt", "N", {{ pty_T0 }} }}, {{ "adt", "Global", {{  }} }}, g_19);
        u := [store_value](l-nth(m_16, 0i), l-nth(m_16, 1i), {{ "ref", true, {{ "adt", "N", {{ pty_T0 }} }} }}, g_20);
        goto bb7;
  bb7:  g_22 := [load_value](l-nth(m_16, 0i), l-nth(m_16, 1i), {{ "ref", true, {{ "adt", "N", {{ pty_T0 }} }} }}, true);
        g_21 := l-nth(g_22, 0i);
        u := [store_value](l-nth(m_15yptr, 0i), l-nth(m_15yptr, 1i), {{ "ptr", true, {{ "adt", "N", {{ pty_T0 }} }} }}, l-nth(g_21, 0i));
        g_24 := [load_value](l-nth(m_12xptr, 0i), l-nth(m_12xptr, 1i), {{ "ptr", true, {{ "adt", "N", {{ pty_T0 }} }} }}, true);
        g_23 := l-nth(g_24, 0i);
        m_19 := g_23;
        g_25 := m_19;
        g_27 := [load_value](l-nth(m_15yptr, 0i), l-nth(m_15yptr, 1i), {{ "ptr", true, {{ "adt", "N", {{ pty_T0 }} }} }}, true);
        g_26 := l-nth(g_27, 0i);
        u := [store_value](l-nth(g_26, 0i), l+(l-nth(g_26, 1i), {{ {{ "f", 1i, {{ "adt", "N", {{ pty_T0 }} }} }} }}), {{ "ptr", true, {{ "adt", "N", {{ pty_T0 }} }} }}, g_25);
        g_29 := [load_value](l-nth(m_15yptr, 0i), l-nth(m_15yptr, 1i), {{ "ptr", true, {{ "adt", "N", {{ pty_T0 }} }} }}, true);
        g_28 := l-nth(g_29, 0i);
        m_20 := g_28;
        g_30 := m_20;
        g_32 := [load_value](l-nth(m_12xptr, 0i), l-nth(m_12xptr, 1i), {{ "ptr", true, {{ "adt", "N", {{ pty_T0 }} }} }}, true);
        g_31 := l-nth(g_32, 0i);
        u := [store_value](l-nth(g_31, 0i), l+(l-nth(g_31, 1i), {{ {{ "f", 1i, {{ "adt", "N", {{ pty_T0 }} }} }} }}), {{ "ptr", true, {{ "adt", "N", {{ pty_T0 }} }} }}, g_30);
        m_18 := {{}};
        g_34 := [load_value](l-nth(m_12xptr, 0i), l-nth(m_12xptr, 1i), {{ "ptr", true, {{ "adt", "N", {{ pty_T0 }} }} }}, true);
        g_33 := l-nth(g_34, 0i);
        m_21 := g_33;
        g_36 := [load_value](l-nth(m_15yptr, 0i), l-nth(m_15yptr, 1i), {{ "ptr", true, {{ "adt", "N", {{ pty_T0 }} }} }}, true);
        g_35 := l-nth(g_36, 0i);
        m_22 := g_35;
        g_37 := m_21;
        g_38 := m_22;
        m_0 := {{ g_37, g_38 }};
        goto bb8;
  bb8:  goto bb9;
  bb9:  goto bb10;
  bb10: goto bb11;
  bb11: g_39 := m_0;
        ret := g_39;
        goto rlab;
  rlab: u := [free](l-nth(m_12xptr, 0i), l-nth(m_12xptr, 1i), {{ "ptr", true, {{ "adt", "N", {{ pty_T0 }} }} }});
        u := [free](l-nth(m_13, 0i), l-nth(m_13, 1i), {{ "ref", true, {{ "adt", "N", {{ pty_T0 }} }} }});
        u := [free](l-nth(m_15yptr, 0i), l-nth(m_15yptr, 1i), {{ "ptr", true, {{ "adt", "N", {{ pty_T0 }} }} }});
        u := [free](l-nth(m_16, 0i), l-nth(m_16, 1i), {{ "ref", true, {{ "adt", "N", {{ pty_T0 }} }} }});
        return
};
<|MERGE_RESOLUTION|>--- conflicted
+++ resolved
@@ -97,34 +97,7 @@
   * (this == #this);
 
 
-<<<<<<< HEAD
-pred "<WP<T> as gilogic::prophecies::FrozenOwn<()>>::mut_ref_own_frozen"(+pLft_erased, +pty_T0, +this, model, frozen):
-  (#model == {{ #a, #b }})
-  * "<WP<T> as gilogic::prophecies::FrozenOwn<()>>::mut_ref_inner_frozen"(pLft_erased, pty_T0, #this, #frozen)
-  * <value_observer>(l-nth(#this, 1i); #a)
-  * (#lvar_0 == #b)
-  * <pcy_value>(l-nth(#this, 1i); #lvar_0)
-  * types(#lvar_1: Obj, #lvar_2: List, #lvar_3: Obj)
-  * (#this == {{ {{ #lvar_1, #lvar_2 }}, #lvar_3 }})
-  * (frozen == #frozen)
-  * (model == #model)
-  * (this == #this);
-
-
-pred "<T as gilogic::prophecies::FrozenOwn<()>>::mut_ref_inner_frozen"(+pLft_erased, +pty_T0, +this, frozen):
-  <value>(l-nth(l-nth(#this, 0i), 0i), l-nth(l-nth(#this, 0i), 1i), pty_T0; #v)
-  * <pcy_controller>(l-nth(#this, 1i); #repr)
-  * "<T as gilogic::prophecies::FrozenOwn<()>>::frozen_own"(pty_T0, #v, #repr, #frozen)
-  * types(#lvar_0: Obj, #lvar_1: List, #lvar_2: Obj)
-  * (#this == {{ {{ #lvar_0, #lvar_1 }}, #lvar_2 }})
-  * (frozen == #frozen)
-  * (this == #this);
-guard: <lft>(pLft_erased; true);
-
-pred "<WP<T> as gilogic::prophecies::FrozenOwn<()>>::mut_ref_inner_frozen"(+pLft_erased, +pty_T0, +this, frozen):
-=======
 pred "<WP<T> as gilogic::prophecies::FrozenOwn<()>>::mut_ref_inner_frozen"(+pLft_0, +pty_T0, +this, frozen):
->>>>>>> 6ca87ef4
   <value>(l-nth(l-nth(#this, 0i), 0i), l-nth(l-nth(#this, 0i), 1i), {{ "adt", "WP", {{ pty_T0 }} }}; #v)
   * <pcy_controller>(l-nth(#this, 1i); #repr)
   * "<WP<T> as gilogic::prophecies::FrozenOwn<()>>::frozen_own"(pty_T0, #v, #repr, #frozen)
@@ -142,26 +115,7 @@
   * (this == #this);
 
 
-<<<<<<< HEAD
-lemma "extract_y___proof::<T>"(pLft_erased, pty_T0, p, new_new_model)[[
-  "<WP<T> as gilogic::prophecies::FrozenOwn<(*mut N<T>, *mut N<T>)>>::just_ref_mut_points_to"(#pLft_erased, #pty_T0, #p, #m, {{ #x, #y }})
-]]
-[[
-  "<T as gilogic::prophecies::FrozenOwn<()>>::just_ref_mut_points_to"(#pLft_erased, #pty_T0, {{ {{ l-nth(#y, 0i), l+(l-nth(#y, 1i), {{ {{ "f", 0i, {{ "adt", "N", {{ #pty_T0 }} }} }} }}) }}, $l__null_prophecy }}, #mx, {{  }})
-  * (#m == {{ l-nth(#m, 0i), #mx }})
-  * ("<T as gilogic::prophecies::FrozenOwn<()>>::just_ref_mut_points_to"(#pLft_erased, #pty_T0, {{ {{ l-nth(#y, 0i), l+(l-nth(#y, 1i), {{ {{ "f", 0i, {{ "adt", "N", {{ #pty_T0 }} }} }} }}) }}, $l__null_prophecy }}, #new_new_model, {{  }})
-    -* "<WP<T> as gilogic::prophecies::FrozenOwn<(*mut N<T>, *mut N<T>)>>::just_ref_mut_points_to"(#pLft_erased, #pty_T0, #p, {{ l-nth(#m, 0i), #new_new_model }}, {{ #x, #y }}))
-]][*
-package (
-  "<T as gilogic::prophecies::FrozenOwn<()>>::just_ref_mut_points_to"(#pLft_erased, #pty_T0, {{ {{ l-nth(#y, 0i), l+(l-nth(#y, 1i), {{ {{ "f", 0i, {{ "adt", "N", {{ #pty_T0 }} }} }} }}) }}, $l__null_prophecy }}, #new_new_model, {{  }})
-  -*
-  "<WP<T> as gilogic::prophecies::FrozenOwn<(*mut N<T>, *mut N<T>)>>::just_ref_mut_points_to"(#pLft_erased, #pty_T0, #p, {{ l-nth(#m, 0i), #new_new_model }}, {{ #x, #y }}))
-*]
-
-proc freeze_xy(pLft_erased, pty_T0, x) {
-=======
 proc freeze_xy(pLft_a, pty_T0, x) {
->>>>>>> 6ca87ef4
         m_1x := x;
         g_0 := m_1x;
         m_1x := [alloc]({{ "ref", true, {{ "adt", "WP", {{ pty_T0 }} }} }});
