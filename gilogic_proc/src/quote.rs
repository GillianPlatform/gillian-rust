--- conflicted
+++ resolved
@@ -369,16 +369,7 @@
 
         let assuming = match &self.assuming {
             Some((_, assuming)) => Formula::from_term(assuming.clone()),
-<<<<<<< HEAD
-            None => Formula::from_term(Term::Lit(TermLit {
-                lit: Lit::Bool(LitBool {
-                    value: true,
-                    span: Span::call_site(),
-                }),
-            })),
-=======
             None => Formula::from_term(parse_quote! {  true == true }),
->>>>>>> 171d85e0
         };
         let assuming = assuming.encode()?;
         let (_, from) = &self.from;
