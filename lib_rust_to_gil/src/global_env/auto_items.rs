use rustc_middle::ty::{EarlyBinder, ParamEnv};

use crate::logic::gilsonite::Assert;
use crate::logic::{gilsonite, PredCtx};
use crate::signature::build_signature;
use crate::temp_gen::TempGenerator;
use crate::{prelude::*, temp_gen};

pub(super) struct MonoSpec<'tcx> {
    name: String,
    did: DefId,
    args: GenericArgsRef<'tcx>,
}

impl<'tcx> From<MonoSpec<'tcx>> for AutoItem<'tcx> {
    fn from(value: MonoSpec<'tcx>) -> Self {
        Self::MonoSpec(value)
    }
}

impl<'tcx> MonoSpec<'tcx> {
    pub fn new(name: String, did: DefId, args: GenericArgsRef<'tcx>) -> Self {
        Self { name, did, args }
    }

    fn add_to_prog(self, prog: &mut Prog, global_env: &mut GlobalEnv<'tcx>) {
        let mut temp_gen = TempGenerator::new();
        let sig = build_signature(global_env, self.did, self.args, &mut temp_gen);
        let spec = sig.to_gil_spec(global_env, self.name).unwrap();
        prog.add_only_spec(spec)
    }
}

pub(super) struct InnerPred<'tcx> {
    name: String,
    did: DefId,
    args: GenericArgsRef<'tcx>,
}

impl<'tcx> InnerPred<'tcx> {
    pub fn new(name: String, did: DefId, args: GenericArgsRef<'tcx>) -> Self {
        Self { name, did, args }
    }

<<<<<<< HEAD
    // Possibly duplicated compilation if the outer predicate
    // is already generated but it's fine
    fn add_to_prog(self, prog: &mut Prog, global_env: &mut GlobalEnv<'tcx>) {
        if global_env.prophecies_enabled() {
            fatal!(global_env, "InnerPred to wait for prophecies")
        }
        let mut temp_gen = TempGenerator::new();
        let ctx = PredCtx::new_with_args(global_env, &mut temp_gen, self.did, self.args);
        let mut gil_pred = ctx.compile_concrete();
        if let None = std::mem::take(&mut gil_pred.guard) {
            fatal!(global_env, "InnerPred for something that is not a borrow")
=======
    // TODO: Rewrite this awful awful code. Unfortunately, the POPL deadline demands we march forward
    fn add_to_prog(self, prog: &mut Prog, global_env: &mut GlobalEnv<'tcx>) {
        let mut temp_gen = TempGenerator::new();
        // let ctx = PredCtx::new_with_identity_args(global_env, &mut temp_gen, self.did);

        if global_env.prophecies_enabled() {
            let outer_term = EarlyBinder::bind(global_env.predicate(self.did).clone())
                .instantiate(global_env.tcx(), self.args);
            assert_eq!(outer_term.disjuncts.len(), 1);
            let assert = outer_term.disjuncts[0].1.clone();
            let asserts = assert.unstar();

            let mut call: Vec<_> = asserts
                .iter()
                .filter(|a| matches!(a.kind, gilsonite::AssertKind::Call(_)))
                .collect();
            assert_eq!(call.len(), 1);

            let gilsonite::AssertKind::Call(call) = &call.remove(0).kind else {
                unreachable!()
            };

            let mut term = EarlyBinder::bind(global_env.predicate(call.def_id).clone())
                .instantiate(global_env.tcx(), &call.substs);
            assert_eq!(term.disjuncts.len(), 1);
            let assert = term.disjuncts[0].1.clone();

            let inner_asserts: Assert = assert
                .unstar()
                .into_iter()
                .filter(|a| !matches!(a.kind, gilsonite::AssertKind::ProphecyController { .. }))
                .cloned()
                .collect();

            term.disjuncts[0].1 = inner_asserts;

            let ref_mut = global_env.just_pred_name_with_args(call.def_id, call.substs);
            let ref_mut_inner = format!("{}$$inner", ref_mut);
            let mut ctx =
                PredCtx::new_with_args(global_env, &mut temp_gen, call.def_id, call.substs);
            let body = ctx.compile_predicate_body(term);
            let mut pred = ctx.finalize_pred(ref_mut_inner.clone(), body);

            pred.params.remove(0);
            pred.num_params -= 1;
            pred.ins.remove(0);
            pred.ins.iter_mut().for_each(|a| *a -= 1);
            pred.guard = None;
            prog.add_pred(pred);

            let base_name = global_env.just_pred_name_with_args(self.did, self.args);
            let body_term = global_env.predicate(self.did).clone();
            let mut ctx = PredCtx::new_with_args(global_env, &mut temp_gen, self.did, self.args);
            let body = ctx.compile_predicate_body(body_term);
            let body: Vec<_> = body
                .into_iter()
                .map(|def| {
                    let mut parts = def.unstar();
                    parts.iter_mut().for_each(|a| match a {
                        Assertion::Pred { name, params } if *name == ref_mut => {
                            *name = ref_mut_inner.clone();
                            params.remove(0);
                        }
                        _ => (),
                    });

                    parts.into_iter().reduce(Assertion::star).unwrap()
                })
                .collect();

            let mut pred = ctx.finalize_pred(base_name, body);
            pred.name = format!("{}$$inner", pred.name);
            pred.guard = None;
            pred.params.remove(0);
            pred.num_params -= 1;
            pred.ins.remove(0);
            pred.ins.iter_mut().for_each(|a| *a -= 1);

            prog.add_pred(pred);
            return;
        }

        let ctx = PredCtx::new_with_args(global_env, &mut temp_gen, self.did, self.args);

        let mut gil_pred = ctx.compile_concrete();
        // if global_env.prophecies_enabled() {
        //     fatal!(
        //         global_env,
        //         "InnerPred currently doesn't support prophecies {gil_pred}"
        //     );
        // }
        gil_pred.name = self.name;
        gil_pred.params.remove(0);
        gil_pred.num_params -= 1;
        gil_pred.ins.remove(0);
        gil_pred.ins.iter_mut().for_each(|a| *a -= 1);
        if let None = std::mem::take(&mut gil_pred.guard) {
            // fatal!(global_env, "InnerPred for something that is not a borrow {:?}", self.did)
>>>>>>> 171d85e0
        }
        prog.add_pred(gil_pred);
    }
}

pub(super) enum AutoItem<'tcx> {
    MonoSpec(MonoSpec<'tcx>),
    ParamPred(ParamEnv<'tcx>, Instance<'tcx>),
    MonoPred(ParamEnv<'tcx>, Instance<'tcx>),
    InnerPred(InnerPred<'tcx>),
}

impl<'tcx> AutoItem<'tcx> {
    pub fn add_to_prog(self, prog: &mut Prog, global_env: &mut GlobalEnv<'tcx>) {
        match self {
            Self::MonoSpec(mono_spec) => mono_spec.add_to_prog(prog, global_env),
            Self::InnerPred(inner_pred) => inner_pred.add_to_prog(prog, global_env),
            Self::ParamPred(param_env, instance) => {
                let temp_gen = &mut temp_gen::TempGenerator::new();
                let pred = PredCtx::new(
                    global_env,
                    temp_gen,
                    param_env,
                    instance.def_id(),
                    instance.args,
                )
                .compile_abstract();
                prog.add_pred(pred);
            }
            Self::MonoPred(param_env, instance) => {
                // Otherwise, we just compile the predicate
                log::trace!(
                    "About to monomorphize predicate : {:?}",
                    global_env.just_pred_name_instance(instance)
                );
                if crate::utils::attrs::is_abstract_predicate(instance.def_id(), global_env.tcx()) {
                    let pred = PredCtx::new(
                        global_env,
                        &mut temp_gen::TempGenerator::new(),
                        param_env,
                        instance.def_id(),
                        instance.args,
                    )
                    .compile_abstract();
                    prog.add_pred(pred);
                } else if crate::utils::attrs::is_predicate(instance.def_id(), global_env.tcx()) {
                    let pred = PredCtx::new(
                        global_env,
                        &mut temp_gen::TempGenerator::new(),
                        param_env,
                        instance.def_id(),
                        instance.args,
                    )
                    .compile_concrete();
                    // HACK clean up when "AutoItem" is fixed
                    // if is_borrow(instance.def_id(), global_env.tcx()) {
                    //     global_env.inner_pred(pred.name.clone());
                    // };
<<<<<<< HEAD
                    // prog.add_pred(pred);
=======
                    prog.add_pred(pred);
>>>>>>> 171d85e0
                } else {
                    fatal!(
                        global_env,
                        "MonoPred but I don't know what it is? {:?}, {:?}",
                        instance.def_id(),
                        global_env.just_pred_name_instance(instance)
                    )
                }
            }
        }
    }
}<|MERGE_RESOLUTION|>--- conflicted
+++ resolved
@@ -42,19 +42,6 @@
         Self { name, did, args }
     }
 
-<<<<<<< HEAD
-    // Possibly duplicated compilation if the outer predicate
-    // is already generated but it's fine
-    fn add_to_prog(self, prog: &mut Prog, global_env: &mut GlobalEnv<'tcx>) {
-        if global_env.prophecies_enabled() {
-            fatal!(global_env, "InnerPred to wait for prophecies")
-        }
-        let mut temp_gen = TempGenerator::new();
-        let ctx = PredCtx::new_with_args(global_env, &mut temp_gen, self.did, self.args);
-        let mut gil_pred = ctx.compile_concrete();
-        if let None = std::mem::take(&mut gil_pred.guard) {
-            fatal!(global_env, "InnerPred for something that is not a borrow")
-=======
     // TODO: Rewrite this awful awful code. Unfortunately, the POPL deadline demands we march forward
     fn add_to_prog(self, prog: &mut Prog, global_env: &mut GlobalEnv<'tcx>) {
         let mut temp_gen = TempGenerator::new();
@@ -153,7 +140,6 @@
         gil_pred.ins.iter_mut().for_each(|a| *a -= 1);
         if let None = std::mem::take(&mut gil_pred.guard) {
             // fatal!(global_env, "InnerPred for something that is not a borrow {:?}", self.did)
->>>>>>> 171d85e0
         }
         prog.add_pred(gil_pred);
     }
@@ -212,11 +198,7 @@
                     // if is_borrow(instance.def_id(), global_env.tcx()) {
                     //     global_env.inner_pred(pred.name.clone());
                     // };
-<<<<<<< HEAD
-                    // prog.add_pred(pred);
-=======
                     prog.add_pred(pred);
->>>>>>> 171d85e0
                 } else {
                     fatal!(
                         global_env,
