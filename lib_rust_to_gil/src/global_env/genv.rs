use super::auto_items::*;
use crate::config::{Config, GillianArgs};
use crate::logic::gilsonite::{self, GilsoniteBuilder, SpecTerm};
use crate::logic::traits::{resolve_candidate, ResolvedImpl};
use crate::logic::utils::get_thir;
use crate::metadata::{BinaryMetadata, Metadata};
use crate::utils::attrs::{get_gillian_spec_name, is_trusted};
use crate::{callbacks, prelude::*};
use indexmap::IndexMap;
use once_map::OnceMap;
use rustc_borrowck::consumers::BodyWithBorrowckFacts;
use rustc_hir::def_id::LocalDefId;
use rustc_middle::ty::{
    AdtDef, GenericArg, GenericArgKind, GenericArgs, GenericArgsRef, ParamEnv, ReprOptions,
};
use serde_json::{self, json};
use std::collections::{HashMap, HashSet, VecDeque};
use std::hash::Hash;

pub(super) struct QueueOnce<K, V> {
    queue: VecDeque<(K, V)>,
    done: HashSet<K>,
}

impl<K, V> Default for QueueOnce<K, V> {
    fn default() -> Self {
        Self {
            queue: Default::default(),
            done: Default::default(),
        }
    }
}

impl<K, V> QueueOnce<K, V>
where
    K: Eq + Clone + Hash,
{
    fn contains(&self, k: &K) -> bool {
        self.done.contains(k) || self.queue.iter().any(|(kk, _)| k == kk)
    }

    fn push(&mut self, k: K, v: V) {
        if !self.contains(&k) {
            self.queue.push_back((k, v));
        }
    }

    fn mark_as_done(&mut self, k: K) {
        self.done.insert(k);
    }

    fn pop(&mut self) -> Option<(K, V)> {
        loop {
            match self.queue.pop_front() {
                None => return None,
                Some((k, v)) => {
                    if self.done.insert(k.clone()) {
                        return Some((k, v));
                    }
                }
            }
        }
    }
}

/// Things that are global to the compilation of a rust program for Gillian-Rust.
/// It contains 3 main queues (and some that should be converted into one of these)
/// corresponding to three stages of compilation:
/// 1) Item queue: A list of items that should be encoded. Encoding each one might generate other items to encode.
/// 2) GIL post-processing: A list of post-processing to operate at the GIL level on the created program.
/// 3) Global level: adt_queue. This is to be encoded into a GIL `init_data` json record at the very end of compilation.
///    After we have seen all the types that participate in execution.
pub struct GlobalEnv<'tcx> {
    tcx: TyCtxt<'tcx>,
    pub config: Config,

    /// The types that should be encoded for the GIL global env
    pub(super) adt_queue: QueueOnce<AdtDef<'tcx>, ()>,

    pub(super) item_queue: QueueOnce<String, AutoItem<'tcx>>,
    // Borrow preds for which an $$inner version should be derived.
    pub(super) inner_preds: IndexMap<String, String>,

    // Mapping from item -> specification
    spec_map: HashMap<DefId, DefId>,

    /// Assertions & specifications from external dependencies
    metadata: Metadata<'tcx>,

    assertions: OnceMap<DefId, Box<gilsonite::Predicate<'tcx>>>,

    spec_terms: OnceMap<DefId, Box<Option<gilsonite::SpecTerm<'tcx>>>>,

    bodies: OnceMap<LocalDefId, Box<BodyWithBorrowckFacts<'tcx>>>,
}

impl<'tcx> HasTyCtxt<'tcx> for GlobalEnv<'tcx> {
    fn tcx(&self) -> TyCtxt<'tcx> {
        self.tcx
    }
}

pub trait HasGlobalEnv<'tcx> {
    fn global_env_mut(&mut self) -> &mut GlobalEnv<'tcx>;

    fn global_env(&self) -> &GlobalEnv<'tcx>;
}

impl<'tcx> HasGlobalEnv<'tcx> for GlobalEnv<'tcx> {
    fn global_env_mut(&mut self) -> &mut GlobalEnv<'tcx> {
        self
    }

    fn global_env(&self) -> &GlobalEnv<'tcx> {
        self
    }
}

impl<'tcx> TypeEncoder<'tcx> for GlobalEnv<'tcx> {}

impl<'tcx> GlobalEnv<'tcx> {
    pub fn new(tcx: TyCtxt<'tcx>, config: Config) -> Self {
        // A few things are already implemented in GIL directly.
        let item_queue = QueueOnce::default();
        let (mut spec_map, _) = Self::build_gillian_spec_map(tcx);

        let metadata = Metadata::load(tcx, &config.extern_paths);

        // The spec map is extended with the spec maps of the dependencies.
        metadata.spec_map().iter().for_each(|(k, v)| {
            spec_map.insert(*k, *v);
        });

        Self {
            config,
            tcx,
            adt_queue: Default::default(),
            item_queue,
            spec_map,
            metadata,
            inner_preds: Default::default(),
            bodies: Default::default(),
            assertions: Default::default(),
            spec_terms: Default::default(),
        }
    }

    /// Build a map from item to its specification closure(s)
    fn build_gillian_spec_map(tcx: TyCtxt<'tcx>) -> (HashMap<DefId, DefId>, HashMap<DefId, DefId>) {
        let mut sym_to_prog = HashMap::new();
        for item in tcx.hir().body_owners() {
            if let Some(nm) = get_gillian_spec_name(item.into(), tcx) {
                sym_to_prog.insert(nm, item.to_def_id());
                continue;
            }
        }
        let mut specs = HashMap::new();
        let mut progs = HashMap::new();

        for item in tcx.hir().body_owners() {
            if let Some(diag) = tcx.get_diagnostic_name(item.into()) {
                let Some(prog_id) = sym_to_prog.remove(&diag) else {
                    continue;
                };
                specs.insert(prog_id, item.into());
                progs.insert(item.into(), prog_id);
            }
        }
        (specs, progs)
    }

    pub fn just_pred_name_with_args(&self, did: DefId, args: GenericArgsRef<'tcx>) -> String {
        let args: Vec<GenericArg> = args
            .iter()
            .map(|k| match k.unpack() {
                GenericArgKind::Lifetime(..) => self.tcx().lifetimes.re_erased.into(),
                _ => k,
            })
            .collect();
        let args = self.tcx().mk_args(&args);
        self.tcx.def_path_str_with_args(did, args)
    }

    pub fn just_pred_name(&self, did: DefId) -> String {
        let args = GenericArgs::identity_for_item(self.tcx, did);
        self.just_pred_name_with_args(did, args)
    }

    pub fn just_pred_name_instance(&self, instance: Instance<'tcx>) -> String {
        self.just_pred_name_with_args(instance.def_id(), instance.args)
    }

    pub fn mark_pred_as_compiled(&mut self, pred_name: String) {
        self.item_queue.mark_as_done(pred_name);
    }

    pub fn resolve_predicate_param_env(
        &mut self,
        param_env: ParamEnv<'tcx>,
        did: DefId,
        args: GenericArgsRef<'tcx>,
    ) -> (String, DefId, GenericArgsRef<'tcx>) {
        let (instance, item) = match resolve_candidate(self.tcx, param_env, did, args) {
            ResolvedImpl::Param => {
                let instance = Instance::new(did, args);
                let item = AutoItem::ParamPred(param_env, instance);
                (instance, item)
            }
            ResolvedImpl::Impl(instance) => {
                let item = AutoItem::MonoPred(param_env, instance);
                (instance, item)
            }
        };
        let name = self.just_pred_name_instance(instance);
        self.item_queue.push(name.clone(), item);
        (name, instance.def_id(), instance.args)
    }

    pub(crate) fn inner_pred(&mut self, pred: String) -> String {
        let name = pred.clone() + "$$inner";
        self.inner_preds.insert(pred, name.clone());
        name
    }

    pub fn register_mono_spec(&mut self, def_id: DefId, args: GenericArgsRef<'tcx>) -> String {
        let name = self.tcx().def_path_str_with_args(def_id, args);
        self.item_queue.push(
            name.clone(),
            MonoSpec::new(name.clone(), def_id, args).into(),
        );
        name
    }

    pub fn add_items_to_prog(&mut self, prog: &mut Prog) {
        while let Some((_, item)) = self.item_queue.pop() {
            item.add_to_prog(prog, self)
        }
    }

    fn add_inner_pred_to_prog(&mut self, prog: &mut Prog) {
        let inner_preds = std::mem::take(&mut self.inner_preds);
        for (pred, inner_pred) in inner_preds {
            let outer_pred = prog.preds.get(&pred).unwrap_or_else(|| {
                fatal!(
                    self,
                    "Cannot find {:?} to add its inner pred not found in genv",
                    pred
                )
            });
            if outer_pred.guard.is_none() {
                fatal!(
                    self,
                    "Adding inner pred for {:?}, which is not a borrow!",
                    pred
                )
            }
            let mut outer_pred: Pred = outer_pred.clone();
            outer_pred.guard = None;
            let zero_idx = outer_pred.ins.iter().position(|x| *x == 0).unwrap();
            outer_pred.ins.swap_remove(zero_idx);
            for in_ in outer_pred.ins.iter_mut() {
                *in_ -= 1;
            }
            outer_pred.num_params -= 1;
            outer_pred.params.remove(0);
            outer_pred.name = inner_pred;
            prog.add_pred(outer_pred);
        }
    }

    pub fn flush_remaining_defs_to_prog(&mut self, prog: &mut Prog) {
        self.add_items_to_prog(prog);
        self.add_inner_pred_to_prog(prog);
    }

    pub fn predicate(&self, def_id: DefId) -> &gilsonite::Predicate<'tcx> {
        if !def_id.is_local() {
            let ret = self.metadata.predicate(def_id).unwrap();
            log::trace!("Found predicate in metadata: {:?}", ret);
            return self.metadata.predicate(def_id).unwrap();
        }

        self.assertions.insert(def_id, |_| {
            let (thir, e) = get_thir!(self, def_id);
            let g = GilsoniteBuilder::new(thir.clone(), self.tcx(), self.config.prophecies);
            Box::new(g.build_predicate(e))
        })
    }

    // Gets the DefId holding the gilsonite specification for `def_id`
    //
    // TODO: Integrate this cacluation directly into gilsonite spec so it accepts
    // id of the specified item rather than this intermediate fake id
    pub(crate) fn specification_id(&mut self, def_id: DefId) -> Option<DefId> {
        self.spec_map.get(&def_id).cloned()
    }

    pub fn gilsonite_spec(&self, def_id: DefId) -> Option<&'_ SpecTerm<'tcx>> {
        if !def_id.is_local() {
            return self.metadata.specification(def_id);
        }

        self.spec_terms
            .insert(def_id, |_| {
                let (thir, e) = get_thir!(self, def_id);
<<<<<<< HEAD
                let g = GilsoniteBuilder::new(thir.clone(), self.tcx(), self.config.prophecies);
                let mut spec = g.build_spec(e);
                spec.trusted = is_trusted(def_id, self.tcx());
=======
                let g = GilsoniteBuilder::new(thir.clone(), self.tcx());
                let spec = g.build_spec(e);
>>>>>>> 2c3d6377
                Box::new(Some(spec))
            })
            .as_ref()
    }

    fn serialize_repr(&self, repr: &ReprOptions) -> serde_json::Value {
        if repr.int.is_some() || repr.align.is_some() || repr.pack.is_some() {
            fatal!(
                self,
                "Cant handle this specific representations at the moment, only C"
            )
        };
        if repr.c() {
            "ReprC".into()
        } else {
            "ReprRust".into()
        }
    }

    // Panics if not called with an ADT
    fn serialize_adt_decl(&mut self, def: AdtDef<'tcx>) -> (String, serde_json::Value) {
        if def.is_struct() {
            let name = self.tcx.item_name(def.did()).to_string();
            let fields: Vec<serde_json::Value> = def
                .all_fields()
                .map(|field| {
                    let field_name = self.tcx.item_name(field.did).to_string();
                    let typ = self.tcx.type_of(field.did).instantiate_identity();
                    let typ = self.serialize_type(typ);
                    json!([field_name, typ])
                })
                .collect();
            let decl = json!(["Struct", self.serialize_repr(&def.repr()), fields]);
            (name, decl)
        } else if def.is_enum() {
            if def.is_variant_list_non_exhaustive() {
                fatal!(self, "Can't handle #[non_exhaustive] yet");
            }
            let name = self.tcx.item_name(def.did()).to_string();
            let variants: Vec<serde_json::Value> = def
                .variants()
                .iter()
                .map(|variant| {
                    let fields: Vec<serde_json::Value> = variant
                        .fields
                        .iter()
                        .map(|field| {
                            let typ = self.tcx.type_of(field.did).instantiate_identity();
                            self.serialize_type(typ)
                        })
                        .collect();
                    let name = self.tcx.item_name(variant.def_id).to_string();
                    json!([name, fields])
                })
                .collect();
            let decl = json!(["Enum", variants]);
            (name, decl)
        } else {
            fatal!(self, "Unions not handled yet, can't encode: {:#?}", def)
        }
    }

    pub fn register_adt(&mut self, def: AdtDef<'tcx>) {
        self.adt_queue.push(def, ());
    }

    // This takes a self, because it's the last thing that should be done with the global env.
    // After that, encoding any type might lead to compilation forgetting to include it in the
    // initialization data.
    pub(crate) fn serialized_adt_declarations(&mut self) -> serde_json::Value {
        use serde_json::{Map, Value};
        let mut obj: Map<String, Value> = Map::new();
        while let Some((adt, ())) = self.adt_queue.pop() {
            let (name, ser_decl) = self.serialize_adt_decl(adt);
            let previous_entry = obj.insert(name.clone(), ser_decl.clone());
            if let Some(previous_entry) = previous_entry {
                if previous_entry != ser_decl {
                    fatal!(
                        self,
                        "Encoded two different types with the same name {}: {}\nAND\n{}",
                        name,
                        previous_entry,
                        ser_decl
                    )
                }
            }
        }
        Value::Object(obj)
    }

    pub(crate) fn body_with_facts(&self, def_id: LocalDefId) -> &BodyWithBorrowckFacts<'tcx> {
        self.bodies.insert(def_id, |_| {
            let body = callbacks::get_body(self.tcx, def_id)
                .unwrap_or_else(|| panic!("did not find body for {def_id:?}"));
            Box::new(body)
        })
    }

    pub(crate) fn metadata(&self) -> crate::metadata::BinaryMetadata<'tcx> {
        BinaryMetadata::from_parts(&self.assertions, &self.spec_terms, &self.spec_map)
    }
}<|MERGE_RESOLUTION|>--- conflicted
+++ resolved
@@ -303,14 +303,8 @@
         self.spec_terms
             .insert(def_id, |_| {
                 let (thir, e) = get_thir!(self, def_id);
-<<<<<<< HEAD
                 let g = GilsoniteBuilder::new(thir.clone(), self.tcx(), self.config.prophecies);
-                let mut spec = g.build_spec(e);
-                spec.trusted = is_trusted(def_id, self.tcx());
-=======
-                let g = GilsoniteBuilder::new(thir.clone(), self.tcx());
                 let spec = g.build_spec(e);
->>>>>>> 2c3d6377
                 Box::new(Some(spec))
             })
             .as_ref()
