--- conflicted
+++ resolved
@@ -71,14 +71,11 @@
     ExprEq,
     ExprNe,
     ExprImpl,
-<<<<<<< HEAD
-=======
     // Proofs
     Package,
     Unfold,
     Fold,
     AssertBind,
->>>>>>> 171d85e0
 }
 
 impl LogicStubs {
@@ -137,13 +134,10 @@
                 "gillian::asrt::instantiate_lvars" => Some(Self::InstantiateLVars),
                 "gillian::asrt::spec" => Some(Self::Spec),
                 "gillian::asrt::extract_lemma" => Some(Self::ExtractLemma),
-<<<<<<< HEAD
-=======
                 "gillian::proof::package" => Some(Self::Package),
                 "gillian::proof::unfold" => Some(Self::Unfold),
                 "gillian::proof::fold" => Some(Self::Fold),
                 "gillian::proof::assert_bind" => Some(Self::AssertBind),
->>>>>>> 171d85e0
                 _ => None,
             }
         })
