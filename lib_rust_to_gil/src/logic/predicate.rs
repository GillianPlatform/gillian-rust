use super::gilsonite::{self, Assert, SpecTerm};
use super::is_borrow;
use crate::logic::gilsonite::SeqOp;
use crate::signature::{build_signature, raw_ins, Signature};
use crate::{
    codegen::place::{GilPlace, GilProj},
    logic::{core_preds, param_collector},
    prelude::*,
    temp_gen::TempGenerator,
    utils::polymorphism::has_generic_lifetimes,
};
use gillian::gil::{Assertion, Expr as GExpr, Pred, Type};
use indexmap::IndexMap;

use rustc_middle::ty::ParamEnv;
use rustc_middle::ty::{AdtKind, EarlyBinder};
use rustc_type_ir::fold::TypeFoldable;

/// Vestigial signature type
pub(crate) struct PredSig {
    name: String,
}

pub(crate) struct PredCtx<'tcx, 'genv> {
    param_env: ParamEnv<'tcx>,
    global_env: &'genv mut GlobalEnv<'tcx>,
    /// Identifier of the item providing the body (aka specification).
    body_id: DefId,
    args: GenericArgsRef<'tcx>,
    local_toplevel_asrts: Vec<Assertion>, // Assertions that are local to a single definition
    lvars: IndexMap<Symbol, Ty<'tcx>>,
    sig: Signature<'tcx, 'genv>,
}

impl<'tcx> HasGlobalEnv<'tcx> for PredCtx<'tcx, '_> {
    fn global_env_mut(&mut self) -> &mut GlobalEnv<'tcx> {
        self.global_env
    }

    fn global_env(&self) -> &GlobalEnv<'tcx> {
        self.global_env
    }
}

impl<'tcx> HasTyCtxt<'tcx> for PredCtx<'tcx, '_> {
    fn tcx(&self) -> TyCtxt<'tcx> {
        self.global_env.tcx()
    }
}

impl<'tcx> TypeEncoder<'tcx> for PredCtx<'tcx, '_> {}

// FIXME: this code isn't very elegant, there should be also a "LocalLogCtx" with a reference to the thir body,
//        that would allow to not resolve everything every time. Also, it would be reused for other logic items.
impl<'tcx: 'genv, 'genv> PredCtx<'tcx, 'genv> {
    pub(crate) fn new(
        global_env: &'genv mut GlobalEnv<'tcx>,
        temp_gen: &'genv mut TempGenerator,
        // The outermost scope within which this predicate is used.
        // This determines what hte paramenv that we will use during trait resolution is.
        // caller_id: DefId,
        param_env: ParamEnv<'tcx>,
        body_id: DefId,
        args: GenericArgsRef<'tcx>,
    ) -> Self {
        PredCtx {
            sig: build_signature(global_env, body_id, args, temp_gen),
            global_env,
            body_id,
            args,
            param_env,
            local_toplevel_asrts: Vec::new(),
            lvars: Default::default(),
        }
    }

    pub(crate) fn new_with_args(
        global_env: &'genv mut GlobalEnv<'tcx>,
        temp_gen: &'genv mut TempGenerator,
        body_id: DefId,
        args: GenericArgsRef<'tcx>,
    ) -> Self {
        let param_env = global_env.tcx().param_env(body_id);
        Self::new(global_env, temp_gen, param_env, body_id, args)
    }

    pub(crate) fn new_with_identity_args(
        global_env: &'genv mut GlobalEnv<'tcx>,
        temp_gen: &'genv mut TempGenerator,
        body_id: DefId,
    ) -> Self {
        let args = GenericArgs::identity_for_item(global_env.tcx(), body_id);
        Self::new_with_args(global_env, temp_gen, body_id, args)
    }

    fn prophecies_enabled(&self) -> bool {
        self.global_env.config.prophecies
    }

    fn subst<F: TypeFoldable<TyCtxt<'tcx>>>(&self, foldable: F) -> F {
        EarlyBinder::bind(foldable).instantiate(self.tcx(), self.args)
    }

    fn encode_type_with_args(&mut self, ty: Ty<'tcx>) -> EncodedType {
        self.encode_type(ty)
    }

    fn assert_prophecies_enabled(&self, msg: &str) {
        if !self.prophecies_enabled() {
            let msg = format!("Prophecies are not enabled: {}", msg);
            self.tcx().dcx().fatal(msg);
        }
    }

    fn new_temp(&mut self) -> String {
        self.sig.temp_gen.fresh_lvar()
    }

    fn temp_lvar(&mut self, ty: Ty<'tcx>) -> GExpr {
        let name = self.new_temp();

        // HACK(xavier): Fix this later once the `mk_wf_asrt` is removed;
        self.lvars.insert(Symbol::intern(&name), ty);
        Expr::LVar(name)
    }

    fn pred_name(&self) -> String {
        self.global_env
            .just_pred_name_with_args(self.body_id, self.args)
    }

    fn guard(&self) -> Option<Assertion> {
        is_borrow(self.body_id, self.tcx()).then(|| {
            if !has_generic_lifetimes(self.body_id, self.tcx()) {
                fatal!(self, "Borrow without a lifetime? {:?}", self.pred_name());
            }
            let lft = self.sig.lifetimes().next().unwrap();
            core_preds::alive_lft(Expr::PVar(lft.to_string()))
        })
    }

    fn sig(&mut self) -> PredSig {
        PredSig {
            name: self.pred_name(),
        }
    }

    fn unwrap_prophecy_ty(&self, ty: Ty<'tcx>) -> Ty<'tcx> {
        match ty.kind() {
            TyKind::Adt(_, args) => args[0].expect_ty(),
            _ => fatal!(self, "Prophecy field on non-prophecy"),
        }
    }

    fn is_nonnull(&self, ty: Ty<'tcx>) -> bool {
        crate::utils::ty::is_nonnull(ty, self.tcx())
    }

    fn make_nonnull(&self, ptr: GExpr) -> GExpr {
        [ptr].into()
    }

    fn make_box(&self, ptr: GExpr) -> GExpr {
        let non_null = self.make_nonnull(ptr);
        let phantom_data = vec![].into();
        let unique: GExpr = [non_null, phantom_data].into();
        let global = vec![].into();
        [unique, global].into()
    }

    fn compile_many_uninits(
        &mut self,
        pointer: gilsonite::Expr<'tcx>,
        size: gilsonite::Expr<'tcx>,
    ) -> Assertion {
        let ty = pointer.ty.builtin_deref(true).unwrap().ty;
        let pointer = self.compile_expression_inner(pointer);
        let size = self.compile_expression_inner(size);
        let typ = self.encode_type_with_args(ty);

        super::core_preds::many_uninits(pointer, typ, size)
    }

    fn compile_many_maybe_uninits(
        &mut self,
        pointer: gilsonite::Expr<'tcx>,
        size: gilsonite::Expr<'tcx>,
        pointee: gilsonite::Expr<'tcx>,
    ) -> Assertion {
        let ty = pointer.ty.builtin_deref(true).unwrap().ty;

        let pointer = self.compile_expression_inner(pointer);
        let size = self.compile_expression_inner(size);
        let pointee = self.compile_expression_inner(pointee);
        let typ = self.encode_type_with_args(ty);
        super::core_preds::many_maybe_uninits(pointer, typ, size, pointee)
    }

    fn compile_maybe_uninit(
        &mut self,
        pointer: gilsonite::Expr<'tcx>,
        pointee: gilsonite::Expr<'tcx>,
    ) -> Assertion {
        let ty = pointer.ty.builtin_deref(true).unwrap().ty;

        let ty = self.encode_type_with_args(ty);
        let pointer = self.compile_expression_inner(pointer);
        let pointee = self.compile_expression_inner(pointee);

        super::core_preds::maybe_uninit(pointer, ty, pointee)
    }

    fn compile_points_to(
        &mut self,
        src: gilsonite::Expr<'tcx>,
        tgt: gilsonite::Expr<'tcx>,
    ) -> Assertion {
        let ty = self.encode_type_with_args(tgt.ty);
        let left_ty = src.ty;
        let left = self.compile_expression_inner(src);
        let right = self.compile_expression_inner(tgt);
        // If the type is a box or a nonnull, we need to access its pointer.
        let (left, pfs) = if left_ty.is_box() {
            // boxes have to be block pointers.
            // We don't have that at the moment however, we need to encode
            // The idea of a "freeable" resource.
            let loc = GExpr::LVar(self.new_temp());
            let proj = GExpr::LVar(self.new_temp());
            let ptr: Expr = [loc.clone(), proj.clone()].into();
            let typing = Assertion::Types(vec![(loc, Type::ObjectType), (proj, Type::ListType)]);
            let box_ = self.make_box(ptr.clone());
            let eq = Formula::Eq {
                left: Box::new(box_),
                right: Box::new(left),
            };
            let eq = Assertion::Pure(eq);
            let pfs = Assertion::star(typing, eq);
            (ptr, pfs)
        } else if self.is_nonnull(left_ty) {
            // FIXME: this is technically not correct,
            // we would need to annotate the pointsTo to make sure that's true.
            let loc = GExpr::LVar(self.new_temp());
            let proj = GExpr::LVar(self.new_temp());
            let ptr: Expr = [loc.clone(), proj.clone()].into();
            let typing = Assertion::Types(vec![(loc, Type::ObjectType), (proj, Type::ListType)]);
            let non_null = self.make_nonnull(ptr.clone());
            let eq = Formula::Eq {
                left: Box::new(non_null),
                right: Box::new(left),
            };
            let eq = Assertion::Pure(eq);
            let pfs = Assertion::star(typing, eq);
            (ptr, pfs)
        } else if ty_utils::is_mut_ref(left_ty) && self.prophecies_enabled() {
            (left.lnth(0), Assertion::Emp)
        } else {
            (left, Assertion::Emp)
        };
        Assertion::star(pfs, super::core_preds::value(left, ty, right))
    }

    fn compile_assertion(&mut self, assert: Assert<'tcx>) -> Assertion {
        assert!(self.local_toplevel_asrts.is_empty());
        let assert = self.subst(assert);

        let mut assert = self.compile_assertion_inner(assert);
        assert = std::mem::take(&mut self.local_toplevel_asrts)
            .into_iter()
            .fold(assert, Assertion::star);
        assert
    }

    fn compile_assertion_inner(&mut self, gil: gilsonite::Assert<'tcx>) -> Assertion {
        use gilsonite::AssertKind;
        match gil.kind {
            AssertKind::Star { left, right } => self
                .compile_assertion_inner(*left)
                .star(self.compile_assertion_inner(*right)),
            AssertKind::Formula { formula } => Assertion::Pure(self.compile_formula_inner(formula)),
            AssertKind::Call {
                def_id,
                substs,
                args,
            } => {
                let param_env = self.param_env;
                let (name, def_id, substs) = self
                    .global_env_mut()
                    .resolve_predicate_param_env(param_env, def_id, substs);

                let ty_params = param_collector::collect_params_on_args(substs)
                    .with_consider_arguments(args.iter().map(|id| id.ty));
                let mut params = Vec::new();
                let has_regions =
                    build_signature(self.global_env, def_id, substs, &mut self.sig.temp_gen)
                        .lifetimes()
                        .count()
                        > 0;

                if has_regions {
                    if self.sig.lifetimes().next().is_none() {
                        fatal!(
                            self,
                            "predicate calling ({:?}) another one ({:?}), it has a lifetime param but not self?", self.body_id, def_id
                        )
                    };
                    let lft = self.sig.lifetimes().next().unwrap();

                    params.push(Expr::PVar(lft.to_string()));
                }
                for tyarg in ty_params.parameters {
                    let tyarg = self.encode_param_ty(tyarg);
                    params.push(tyarg.into());
                }
                for arg in args.into_iter() {
                    params.push(self.compile_expression_inner(arg));
                }
                Assertion::Pred { name, params }
            }
            AssertKind::PointsTo { src, tgt } => self.compile_points_to(src, tgt),
            AssertKind::Emp => Assertion::Emp,
            AssertKind::Observation { expr } => {
                let expr = self.compile_expression_inner(expr);
                core_preds::observation(expr)
            }
            AssertKind::ProphecyController { prophecy, model } => {
                self.assert_prophecies_enabled("using prophecy::controller");
                let prophecy = self.compile_expression_inner(prophecy);
                let model = self.compile_expression_inner(model);
                super::core_preds::controller(prophecy, model)
            }
            AssertKind::ProphecyObserver { prophecy, model } => {
                self.assert_prophecies_enabled("using prophecy::controller");
                let prophecy = self.compile_expression_inner(prophecy);
                let model = self.compile_expression_inner(model);
                super::core_preds::observer(prophecy, model)
            }
            AssertKind::PointsToSlice {
                src,
                size,
                pointees,
            } => {
                let ty = src.ty.builtin_deref(true).unwrap().ty;
                let pointer = self.compile_expression_inner(src);
                let size = self.compile_expression_inner(size);
                let pointees = self.compile_expression_inner(pointees);

                let typ = self.encode_array_type(ty, size);
                super::core_preds::value(pointer, typ, pointees)
            }
            AssertKind::Uninit { pointer } => {
                let ty = pointer.ty.builtin_deref(true).unwrap().ty;
                let pointer = self.compile_expression_inner(pointer);
                let typ = self.encode_type_with_args(ty);

                super::core_preds::uninit(pointer, typ)
            }
            AssertKind::ManyUninits { pointer, size } => self.compile_many_uninits(pointer, size),
            AssertKind::MaybeUninit { pointer, pointee } => {
                self.compile_maybe_uninit(pointer, pointee)
            }
            AssertKind::ManyMaybeUninits {
                pointer,
                pointees,
                size,
            } => self.compile_many_maybe_uninits(pointer, size, pointees),
        }
    }

    pub(crate) fn compile_abstract(mut self) -> Pred {
        let sig = self.sig();
        self.global_env_mut()
            .mark_pred_as_compiled(sig.name.clone());
        let params: Vec<_> = self
            .sig
            .args
            .iter()
            .map(|a| (a.name().to_string(), None))
            .collect();
        let mut ins = raw_ins(self.tcx(), self.body_id);
        let num_generics = self.sig.type_params().chain(self.sig.lifetimes()).count();
        ins = (0..num_generics)
            .chain(ins.into_iter().map(|i| i + num_generics))
            .collect();

        Pred {
            name: sig.name,
            num_params: params.len(),
            params,
            abstract_: true,
            facts: vec![],
            definitions: vec![],
            ins,
            pure: false,
            guard: self.guard(),
        }
    }

    pub(crate) fn compile_concrete(mut self) -> Pred {
        let sig = self.sig();
        let name = sig.name.clone();

        let raw_definitions = self.global_env.predicate(self.body_id).clone().disjuncts;

        let raw_definitions: Vec<_> = raw_definitions
            .into_iter()
            .map(|a| self.compile_assertion(a.1))
            .collect();

        let mut real_sig = build_signature(
            self.global_env,
            self.body_id,
            self.args,
            &mut self.sig.temp_gen,
        );

        let mut definitions = Vec::new();

        for d in raw_definitions {
            let mut definition = d;
            definition = real_sig
                .type_wf_pres(self.global_env)
                .into_iter()
                .fold(definition, Assertion::star);

            definition = real_sig
                .store_eq_var()
                .into_iter()
                .rfold(definition, Assertion::star);
            definitions.push(definition);
        }

        self.global_env_mut().mark_pred_as_compiled(name);
        let params: Vec<_> = self
            .sig
            .args
            .iter()
            .map(|a| (a.name().to_string(), None))
            .collect();

        let mut ins = raw_ins(self.tcx(), self.body_id);
        let num_generics = self.sig.type_params().chain(self.sig.lifetimes()).count();
        ins = (0..num_generics)
            .chain(ins.into_iter().map(|i| i + num_generics))
            .collect();

        Pred {
            name: sig.name,
            num_params: params.len(),
            params,
            abstract_: false,
            facts: vec![],
            definitions,
            ins,
            pure: false,
            guard: self.guard(),
        }
    }

<<<<<<< HEAD
    fn build_var_map(&mut self, thir: &Thir<'tcx>) {
        let arguments = &thir.params;

        for param in arguments {
            let Some(pat) = &param.pat else { continue };
            use rustc_ast::ast::BindingMode;
            match &pat.kind {
                PatKind::Binding {
                    // mutability: Mutability::Not,
                    name,
                    mode: BindingMode::NONE,
                    var,
                    subpattern: None,
                    ..
                } => {
                    self.var_map.insert(*var, GExpr::PVar(name.to_string()));
                }
                _ => {
                    fatal!(self, "unsupported pattern in predicate declaration")
                }
            }
        }
    }

=======
>>>>>>> 666be80d
    /// Returns a tuple of universally quantified lvars, precondition, (existentially quantified lvars, postcondition, trusted)
    pub(crate) fn raw_spec(
        mut self,
    ) -> (
        IndexMap<Symbol, Ty<'tcx>>,
        Assertion,
        Vec<(Vec<(Symbol, Ty<'tcx>)>, Assertion)>,
        bool,
    ) {
<<<<<<< HEAD
        let (thir, _) = get_thir!(self, self.body_id);
        self.build_var_map(&thir);

=======
>>>>>>> 666be80d
        let SpecTerm {
            uni,
            pre,
            posts,
            trusted,
        } = self.global_env.gilsonite_spec(self.body_id).clone();

        let pre = self.compile_assertion(pre);

        let posts = posts
            .into_iter()
            .map(|(exi, post)| (exi, self.compile_assertion(post)))
            .collect();

        (uni.into_iter().collect(), pre, posts, trusted)
        // (uni.into_iter().collect(), pre, (exi, post))
    }

    fn compile_formula_inner(&mut self, formula: gilsonite::Formula<'tcx>) -> Formula {
        assert!(formula.bound_vars.is_empty());

        self.compile_formula_body(formula.body)
    }

    fn compile_formula_body(&mut self, formula: gilsonite::FormulaKind<'tcx>) -> Formula {
        use gilsonite::{EOp, FOp, FormulaKind};
        match formula {
            // FormulaKind::True => Formula::True,
            // FormulaKind::False => Formula::False,
            FormulaKind::FOp { left, op, right } => {
                let left = self.compile_formula_body(*left);
                let right = self.compile_formula_body(*right);
                match op {
                    FOp::Impl => left.implies(right),
                    FOp::Or => left.or(right),
                    FOp::And => left.and(right),
                }
            }
            FormulaKind::EOp { left, op, right } => {
                let ty = left.ty;
                let left = Box::new(self.compile_expression_inner(*left));
                let right = Box::new(self.compile_expression_inner(*right));
                match op {
                    EOp::Lt => {
                        if ty.is_floating_point() {
                            Formula::FLess { left, right }
                        } else {
                            Formula::ILess { left, right }
                        }
                    }
                    // TODO: Handle string case too (requires knowing what types its defined on)
                    EOp::Le => {
                        if ty.is_floating_point() {
                            Formula::FLessEq { left, right }
                        } else {
                            Formula::ILessEq { left, right }
                        }
                    }
                    EOp::Eq => left.eq_f(*right),
                    EOp::SetMem => Formula::SetMem { left, right },
                    EOp::SetSub => Formula::SetSub { left, right },
                    EOp::Ne => left.eq_f(*right).fnot(),
                }
            }
            FormulaKind::Neg { form } => self.compile_formula_body(*form).fnot(),
        }
    }

    fn compile_expression_inner(&mut self, body: gilsonite::Expr<'tcx>) -> GExpr {
        use gilsonite::{BinOp, ExprKind};
        match body.kind {
            ExprKind::Call {
                def_id,
                substs,
                args,
            } => {
                let mut params: Vec<_> = substs
                    .iter()
                    .filter_map(|x| self.encode_generic_arg(x))
                    .map(|x| x.into())
                    .collect();
                params.extend(args.into_iter().map(|e| self.compile_expression_inner(e)));

                let fn_sig = self.tcx().fn_sig(def_id).skip_binder();
                let out = fn_sig.output().skip_binder();
                let out_var = self.temp_lvar(out);
                params.push(out_var.clone());

                let pred_call = Assertion::Pred {
                    name: self.tcx().def_path_str(def_id),
                    params,
                };

                self.local_toplevel_asrts.push(pred_call);
                out_var
            }
            ExprKind::BinOp { left, op, right } => {
                let left_ty = left.ty;
                let left = self.compile_expression_inner(*left);
                let right = self.compile_expression_inner(*right);
                match op {
                    BinOp::Eq => GExpr::eq_expr(left, right),
                    BinOp::Lt => {
                        if left_ty.is_integral() {
                            GExpr::i_lt(left, right)
                        } else {
                            GExpr::f_lt(left, right)
                        }
                    }
                    BinOp::Le => {
                        if left_ty.is_integral() {
                            GExpr::i_le(left, right)
                        } else {
                            GExpr::f_le(left, right)
                        }
                    }
                    BinOp::Ne => GExpr::e_not(GExpr::eq_expr(left, right)),
                    BinOp::Sub => {
                        if left_ty.is_integral() {
                            GExpr::minus(left, right)
                        } else {
                            GExpr::fminus(left, right)
                        }
                    }
                    BinOp::Add => {
                        if left_ty.is_integral() {
                            GExpr::plus(left, right)
                        } else {
                            GExpr::fplus(left, right)
                        }
                    }
                    BinOp::Shl => {
                        if left_ty.is_integral() {
                            GExpr::i_shl(left, right)
                        } else {
                            todo!("shl for floats")
                        }
                    }
                    BinOp::And => GExpr::and(left, right),
                    BinOp::Or => GExpr::or(left, right),
                }
            }
            ExprKind::Constructor {
                def_id,
                _args: _,
                fields,
                variant_index,
            } => {
                let fields: Vec<_> = fields
                    .into_iter()
                    .map(|f| self.compile_expression_inner(f))
                    .collect();

                match self.tcx().adt_def(def_id).adt_kind() {
                    AdtKind::Enum => {
                        let n: GExpr = variant_index.as_u32().into();
                        vec![n, fields.into()].into()
                    }
                    AdtKind::Struct => fields.into(),
                    AdtKind::Union => {
                        fatal!(self, "Unions are not supported in logic yet")
                    }
                }
            }
            ExprKind::Tuple { fields } => {
                let fields: Vec<_> = fields
                    .into_iter()
                    .map(|f| self.compile_expression_inner(f))
                    .collect();
                fields.into()
            }
            ExprKind::Field { lhs, field } => {
                if matches!(lhs.ty.kind(), TyKind::Tuple(..)) {
                    self.compile_expression_inner(*lhs).lnth(field.as_u32())
                } else if lhs.ty.is_any_ptr() {
                    let ty = lhs.ty.builtin_deref(true).unwrap().ty;
                    let gil_derefed = self.compile_expression_inner(*lhs);
                    let mut place = GilPlace::base(gil_derefed, ty);
                    if ty.is_enum() {
                        panic!("enum field, need to handle")
                    }
                    place.proj.push(GilProj::Field(
                        field.as_u32(),
                        self.encode_type_with_args(ty),
                    ));
                    if self.prophecies_enabled() {
                        [place.into_expr_ptr(), [Expr::null(), vec![].into()].into()].into()
                    } else {
                        place.into_expr_ptr()
                    }
                } else {
                    match lhs.ty.ty_adt_def() {
                        Some(adt) => {
                            if adt.is_struct() {
                                let lhs = self.compile_expression_inner(*lhs);
                                lhs.lnth(field.as_usize())
                            } else {
                                fatal!(self, "Can't use field access on enums in assertions.")
                            }
                        }
                        None => fatal!(self, "Field access on non-adt in assertion? {:?}", lhs.ty),
                    }
                }
            }
            // It seems like *every* variable appearing in a contract should be made an lvar except for ret
            ExprKind::Var { id } => {
                if id.as_str() == "ret" {
                    GExpr::PVar(format!("{id}"))
                } else {
                    GExpr::LVar(format!("#{id}"))
                }
            }

            ExprKind::Integer { value } => value.0.into(),
            ExprKind::True => GExpr::Lit(Literal::Bool(true)),
            ExprKind::False => GExpr::Lit(Literal::Bool(false)),
            ExprKind::SeqNil => GExpr::EList(vec![]),
            ExprKind::SeqOp { op, args } => {
                let mut args: Vec<_> = args
                    .into_iter()
                    .map(|a| self.compile_expression_inner(a))
                    .collect();
                match op {
                    SeqOp::Append => args.remove(0).lst_concat(vec![args.remove(0)].into()),
                    SeqOp::Prepend => {
                        GExpr::lst_concat(vec![args.remove(1)].into(), args.remove(0))
                    }
                    SeqOp::Concat => args.remove(0).lst_concat(args.remove(0)),
                    SeqOp::Head => args.remove(0).lst_head(),
                    SeqOp::Tail => args.remove(0).lst_tail(),
                    SeqOp::Len => args.remove(0).lst_len(),

                    SeqOp::At => args.remove(0).lnth_e(args.remove(0)),
                    SeqOp::Sub => args.remove(0).lst_sub_e(args.remove(0), args.remove(0)),
                    SeqOp::Repeat => args.remove(0).repeat(args.remove(0)),
                }
            }
            ExprKind::ZST => vec![].into(),
            ExprKind::SetProphecy { mut_ref, prophecy } => {
                self.assert_prophecies_enabled("using `Prophecised::assign`");
                let mut_ref = self.compile_expression_inner(*mut_ref);
                let pcy = self.compile_expression_inner(*prophecy);
                [mut_ref.lnth(0), pcy].into()
            }
            ExprKind::GetProphecy { mut_ref } => {
                self.assert_prophecies_enabled("using `Prophecised::prophecy`");
                let mut_ref = self.compile_expression_inner(*mut_ref);
                mut_ref.lnth(1)
            }
            ExprKind::GetValue { mut_ref } => {
                self.assert_prophecies_enabled("using `Prophecy::value`");
                let ty = self
                    .tcx()
                    .try_normalize_erasing_regions(self.param_env, mut_ref.ty)
                    .unwrap_or(mut_ref.ty);
                let ty = self.unwrap_prophecy_ty(ty);
                let prophecy = self.compile_expression_inner(*mut_ref);
                let value = self.temp_lvar(ty);
                self.local_toplevel_asrts
                    .push(core_preds::pcy_value(prophecy, value.clone()));
                value
            }
            ExprKind::Exists { var, body } => GExpr::EExists(
                vec![(var.0.to_string(), None)],
                Box::new(self.compile_expression_inner(*body)),
            ),
            ExprKind::EForall { var, body } => GExpr::EForall(
                vec![(var.0.to_string(), None)],
                Box::new(self.compile_expression_inner(*body)),
            ),
        }
    }
}

pub fn fn_args_and_tys(tcx: TyCtxt<'_>, def_id: DefId) -> Vec<(Symbol, Ty<'_>)> {
    use rustc_hir::def::DefKind;
    use rustc_hir::Unsafety;

    let tys = match tcx.def_kind(def_id) {
        DefKind::Fn | DefKind::AssocFn => tcx
            .fn_sig(def_id)
            .instantiate_identity()
            .inputs()
            .skip_binder(),
        DefKind::Closure => {
            let TyKind::Closure(_, subst) = tcx.type_of(def_id).skip_binder().kind() else {
                unreachable!()
            };
            let closure_args = subst.as_closure().sig();
            tcx.signature_unclosure(closure_args, Unsafety::Normal)
                .inputs()
                .skip_binder()
        }
        k => unreachable!("{k:?}"),
    };
    tcx.fn_arg_names(def_id)
        .iter()
        .zip(tys)
        .map(|(nm, ty)| (nm.name, *ty))
        .collect()
}<|MERGE_RESOLUTION|>--- conflicted
+++ resolved
@@ -456,33 +456,6 @@
         }
     }
 
-<<<<<<< HEAD
-    fn build_var_map(&mut self, thir: &Thir<'tcx>) {
-        let arguments = &thir.params;
-
-        for param in arguments {
-            let Some(pat) = &param.pat else { continue };
-            use rustc_ast::ast::BindingMode;
-            match &pat.kind {
-                PatKind::Binding {
-                    // mutability: Mutability::Not,
-                    name,
-                    mode: BindingMode::NONE,
-                    var,
-                    subpattern: None,
-                    ..
-                } => {
-                    self.var_map.insert(*var, GExpr::PVar(name.to_string()));
-                }
-                _ => {
-                    fatal!(self, "unsupported pattern in predicate declaration")
-                }
-            }
-        }
-    }
-
-=======
->>>>>>> 666be80d
     /// Returns a tuple of universally quantified lvars, precondition, (existentially quantified lvars, postcondition, trusted)
     pub(crate) fn raw_spec(
         mut self,
@@ -492,12 +465,6 @@
         Vec<(Vec<(Symbol, Ty<'tcx>)>, Assertion)>,
         bool,
     ) {
-<<<<<<< HEAD
-        let (thir, _) = get_thir!(self, self.body_id);
-        self.build_var_map(&thir);
-
-=======
->>>>>>> 666be80d
         let SpecTerm {
             uni,
             pre,
