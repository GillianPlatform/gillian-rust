--- conflicted
+++ resolved
@@ -612,9 +612,7 @@
                     }
                     BinOp::And => GExpr::and(left, right),
                     BinOp::Or => GExpr::or(left, right),
-<<<<<<< HEAD
                     BinOp::Impl => GExpr::implies(left, right),
-=======
                     BinOp::Ge => {
                         if left_ty.is_integral() {
                             GExpr::i_ge(left, right)
@@ -628,8 +626,7 @@
                         } else {
                             GExpr::f_gt(left, right)
                         }
-                    },
->>>>>>> 2c3d6377
+                    }
                 }
             }
             ExprKind::Constructor {
@@ -752,7 +749,6 @@
                     .push(core_preds::pcy_value(prophecy, value.clone()));
                 value
             }
-<<<<<<< HEAD
             ExprKind::Exists { var, body } => {
                 let ty = gil_type_of_rust_ty(var.1);
                 GExpr::EExists(
@@ -767,17 +763,7 @@
                     Box::new(self.compile_expression_inner(*body)),
                 )
             }
-            ExprKind::PtrToMutRef { ptr } => {
-                GExpr::EList(vec![self.compile_expression_inner(*ptr), Expr::null()])
-=======
-            ExprKind::Exists { var, body } => GExpr::EExists(
-                vec![(var.0.to_string(), None)],
-                Box::new(self.compile_expression_inner(*body)),
-            ),
-            ExprKind::EForall { var, body } => GExpr::EForall(
-                vec![(var.0.to_string(), None)],
-                Box::new(self.compile_expression_inner(*body)),
-            ),
+
             ExprKind::UnOp { op, arg } => {
                 let arg = self.compile_expression_inner(*arg);
 
@@ -785,7 +771,9 @@
                     mir::UnOp::Not => arg.e_not(),
                     mir::UnOp::Neg => GExpr::minus(GExpr::int(0), arg),
                 }
->>>>>>> 2c3d6377
+            }
+            ExprKind::PtrToMutRef { ptr } => {
+                GExpr::EList(vec![self.compile_expression_inner(*ptr), Expr::null()])
             }
         }
     }
