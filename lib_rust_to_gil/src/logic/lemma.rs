use super::gilsonite::{GilsoniteBuilder, ProofStep};
use super::utils::get_thir;
use super::LogicItem;
use crate::logic::gilsonite::{self, Assert};
use crate::logic::PredCtx;
use crate::prelude::*;
use crate::signature::{build_signature, make_wf_asrt, ParamKind};
use gillian::gil::{Assertion, Expr, LCmd, Lemma, SLCmd};
use rustc_hir::def_id::DefId;
use rustc_middle::ty::GenericArgs;

use crate::temp_gen::TempGenerator;
use crate::{
    codegen::typ_encoding::TypeEncoder,
    prelude::{fatal, HasDefId, HasTyCtxt},
};

struct LemmaSig {
    name: String,
    params: Vec<String>,
}

pub(crate) struct LemmaCtx<'tcx, 'genv> {
    global_env: &'genv mut GlobalEnv<'tcx>,
    did: DefId,
    temp_gen: &'genv mut TempGenerator,
    trusted: bool,
}

impl<'tcx, 'genv> HasTyCtxt<'tcx> for LemmaCtx<'tcx, 'genv> {
    fn tcx(&self) -> TyCtxt<'tcx> {
        self.global_env.tcx()
    }
}

impl HasDefId for LemmaCtx<'_, '_> {
    fn did(&self) -> DefId {
        self.did
    }
}

impl<'tcx> HasGlobalEnv<'tcx> for LemmaCtx<'tcx, '_> {
    fn global_env_mut(&mut self) -> &mut GlobalEnv<'tcx> {
        self.global_env
    }

    fn global_env(&self) -> &GlobalEnv<'tcx> {
        self.global_env
    }
}

impl<'tcx> TypeEncoder<'tcx> for LemmaCtx<'tcx, '_> {}

impl<'tcx, 'genv> LemmaCtx<'tcx, 'genv> {
    pub fn new(
        global_env: &'genv mut GlobalEnv<'tcx>,
        did: DefId,
        temp_gen: &'genv mut TempGenerator,
        trusted: bool,
    ) -> Self {
        Self {
            global_env,
            did,
            trusted,
            temp_gen,
        }
    }

    fn lemma_name(&self) -> String {
        let args = GenericArgs::identity_for_item(self.tcx(), self.did());
        self.global_env.just_pred_name_with_args(self.did, args)
    }

    fn sig(&mut self) -> LemmaSig {
        let args = GenericArgs::identity_for_item(self.tcx(), self.did());
        let sig = build_signature(self.global_env, self.did(), args, &mut self.temp_gen);
        let params = sig.physical_args().map(|a| a.name().to_string()).collect();
        LemmaSig {
            name: self.lemma_name(),
            params,
        }
    }

    pub(crate) fn compile(mut self) -> Lemma {
        let sig = self.sig();

<<<<<<< HEAD
        if !self.trusted {
            fatal!(self, "Can't compile untrusted lemmas yet")
        }

        let name = sig.name.clone();

        // We set temporary hyp and conclusion, which we be replaced later by the specs
        let mut lemma = Lemma {
            name: name.clone(),
            params: sig.params,
            hyp: Assertion::Emp,
            concs: Vec::new(),
            proof: None,
            variant: None,
            existentials: Vec::new(),
=======
        if self.is_extract_lemma {
            let defs = self.compile_extract_lemma(sig.name.clone(), self.did);
            res.extend(defs);
        } else if self.trusted {
            let name = sig.name.clone();

            // We set temporary hyp and conclusion, which we be replaced later by the specs
            let mut lemma = Lemma {
                name: name.clone(),
                params: sig.params,
                hyp: Assertion::Emp,
                concs: Vec::new(),
                proof: None,
                variant: None,
                existentials: Vec::new(),
            };
            let args = GenericArgs::identity_for_item(self.tcx(), self.did());
            let sig = build_signature(self.global_env, self.did, args, &mut self.temp_gen);

            let ss = sig
                .to_gil_spec(self.global_env, name)
                .expect("Expected lemma to have contract")
                .sspecs
                .remove(0);

            lemma.hyp = ss.pre;
            lemma.concs = ss.posts;

            res.push(LogicItem::Lemma(lemma));
        } else {
            let (thir, expr) = get_thir!(self, self.did);
            let ctx = GilsoniteBuilder::new(thir.clone(), self.tcx());

            let proof = ctx.build_lemma_proof(expr);

            res.push(self.compile_proof(proof));
            // fatal!(self, "Can't compile untrusted lemmas yet")
        }
        res
    }

    fn compile_proof(&mut self, proof: Vec<ProofStep<'tcx>>) -> LogicItem {
        let args = GenericArgs::identity_for_item(self.tcx(), self.did());

        let mut temp_gen = TempGenerator::new();

        let name = self.global_env.just_pred_name(self.did);

        let mut pred_ctx =
            PredCtx::new_with_identity_args(self.global_env, &mut temp_gen, self.did);

        let gil_proof = Self::compile_proof_steps(&mut pred_ctx, proof);
        let mut sig = build_signature(self.global_env, self.did, args, &mut temp_gen);

        let params = sig.all_vars().map(|a| a.0.to_string()).collect();

        let proof_lemma = Lemma {
            name,
            params,
            hyp: sig.user_pre().unwrap().clone(),
            concs: vec![sig.user_post().unwrap().clone()],
            proof: Some(gil_proof),
            variant: None,
            existentials: vec![],
        };

        LogicItem::Lemma(proof_lemma)
    }

    fn compile_proof_steps(
        pred_ctx: &mut PredCtx<'tcx, '_>,
        proof: Vec<ProofStep<'tcx>>,
    ) -> Vec<LCmd> {
        let mut gil_proof = Vec::new();
        for s in proof {
            match s {
                ProofStep::Package { pre, post } => {
                    gil_proof.push(LCmd::SL(SLCmd::Package {
                        lhs: pred_ctx.compile_pred_call(pre),

                        rhs: pred_ctx.compile_pred_call(post),
                    }));
                }
                ProofStep::Unfold { pred } => {
                    let (pred_name, parameters) = pred_ctx.compile_pred_call(pred);
                    gil_proof.push(LCmd::SL(SLCmd::Unfold {
                        pred_name,
                        parameters,
                        bindings: None,
                        rec: false,
                    }))
                }
                ProofStep::Fold { pred } => {
                    let (pred_name, parameters) = pred_ctx.compile_pred_call(pred);
                    gil_proof.push(LCmd::SL(SLCmd::Fold {
                        pred_name,
                        parameters,
                        bindings: None,
                    }))
                }
                ProofStep::If {
                    cond,
                    t_branch,
                    f_branch,
                } => {
                    let guard = pred_ctx.compile_expression(cond);
                    let then_branch = Self::compile_proof_steps(pred_ctx, t_branch);
                    let else_branch = Self::compile_proof_steps(pred_ctx, f_branch);
                    gil_proof.push(LCmd::If {
                        guard,
                        then_branch,
                        else_branch,
                    });
                }
                ProofStep::Call { pred } => {
                    let (lemma_name, parameters) = pred_ctx.compile_pred_call(pred);
                    gil_proof.push(LCmd::SL(SLCmd::ApplyLem {
                        lemma_name,
                        parameters,
                        existentials: Vec::new(),
                    }))
                }
                ProofStep::AssertBind { assertion, vars } => {
                    let assertion = pred_ctx.compile_assertion(assertion);

                    gil_proof.push(LCmd::SL(SLCmd::SepAssert {
                        assertion,
                        existentials: vars.iter().map(|v| v.to_string()).collect(),
                    }))
                }
            };
        }
        gil_proof
    }

    fn compile_extract_lemma(&mut self, _: String, id: DefId) -> Vec<LogicItem> {
        let name = self.global_env.extract_lemma_name(id);
        let name = name.clone() + "$$extract_proof";
        let post_name = name.clone() + "$$post";
        let pre_name = name.clone() + "$$pre";
        let args = GenericArgs::identity_for_item(self.tcx(), self.did());

        let extract_term = {
            let (thir, e) = get_thir!(self.global_env, self.did);
            let g = GilsoniteBuilder::new(thir.clone(), self.tcx());
            g.build_extract_lemma(e)
        };

        let mut temp_gen = TempGenerator::new();

        {
            // HACK to compile the preds. should do this cleanly
            let mut pred_ctx =
                PredCtx::new_with_identity_args(self.global_env, &mut temp_gen, self.did);

            let _ = pred_ctx.compile_assertion(Assert {
                kind: gilsonite::AssertKind::Call(extract_term.from.clone()),
            });
            let _ = pred_ctx.compile_assertion(Assert {
                kind: gilsonite::AssertKind::Call(extract_term.extract.clone()),
            });
        };

        let mut sig = build_signature(self.global_env, self.did(), args, &mut temp_gen);

        let mut temp_gen = TempGenerator::new();
        let param_env = self.tcx().param_env(self.did);

        let pre_inner = self
            .global_env
            .resolve_inner_pred(extract_term.from.def_id, extract_term.from.substs);

        // TODO: move into resolve_inner_pred
        let post = self
            .global_env
            .try_resolve(
                param_env,
                extract_term.extract.def_id,
                extract_term.extract.substs,
            )
            .unwrap_or((extract_term.extract.def_id, extract_term.extract.substs));

        let post_inner = self.global_env.resolve_inner_pred(post.0, post.1);

        let ty_wf = sig.type_wf_pres(self.global_env);

        let models_wf: Vec<Assertion> = extract_term
            .uni
            .iter()
            .map(|a| {
                Expr::PVar(a.0.to_string())
                    .eq_f(Expr::LVar(format!("#{}", a.0)))
                    .into()
            })
            .chain(extract_term.uni.iter().map(|a| {
                make_wf_asrt(
                    self.global_env,
                    sig.temp_gen,
                    Expr::LVar(format!("#{}", a.0)),
                    a.1,
                )
            }))
            .collect();

        let mut pred_ctx =
            PredCtx::new_with_identity_args(self.global_env, &mut temp_gen, self.did);

        let mut res = Vec::new();

        let non_lvars: Vec<_> = sig
            .args
            .iter()
            .skip(1)
            .filter(|p| !matches!(p, ParamKind::Logic(_, _)))
            .collect();
        let ins: Vec<_> = (0..non_lvars.len()).collect();

        let uni_vars = extract_term
            .uni
            .into_iter()
            .map(|(s, _)| (s.to_string(), None));

        let params: Vec<_> = non_lvars
            .into_iter()
            .map(|p| (p.name().to_string(), None))
            .chain(uni_vars)
            .collect();

        let assuming = pred_ctx.compile_formula(extract_term.assuming);

        let (from_args, remainder) = {
            let post = pred_ctx.compile_assertion(Assert {
                kind: gilsonite::AssertKind::Call(extract_term.from),
            });

            let mut splat = post.unstar();

            let Assertion::Pred { params, .. } = splat.remove(0) else {
                fatal!(
                    self,
                    "unreachable: expected `extract` to be a predicate call"
                )
            };
            // TODO assert first argument is a lifetime
            let mut params = params.clone();
            params.remove(0);

            (params, splat)
        };

        let from = Assertion::pred_call_of_tuple((pre_inner, from_args));

        let def = sig
            .store_eq_var()
            .into_iter()
            .chain(models_wf.clone())
            .chain(ty_wf.clone())
            .chain([assuming.into()])
            .chain(remainder)
            .fold(from, Assertion::star);

        // let def: Assertion = from.star(assuming.into());
        // What we will extract from
        let wand_pre = Pred {
            name: pre_name.clone(),
            num_params: 0,
            params: params.clone(),
            ins,
            definitions: vec![def],
            pure: false,
            abstract_: false,
            facts: vec![],
            guard: None,
        };

        res.push(LogicItem::Pred(wand_pre));

        let (extract_args, remainder) = {
            let post = pred_ctx.compile_assertion(Assert {
                kind: gilsonite::AssertKind::Call(extract_term.extract),
            });

            let mut splat = post.unstar();

            let Assertion::Pred { params, .. } = splat.remove(0) else {
                fatal!(
                    self,
                    "unreachable: expected `extract` to be a predicate call"
                )
            };
            // TODO assert first argument is a lifetime
            let mut params = params.clone();
            params.remove(0);

            (params, splat)
        };

        let extract = sig
            .store_eq_var()
            .into_iter()
            .chain(ty_wf)
            .chain(models_wf.clone())
            .chain(remainder)
            .fold(
                Assertion::pred_call_of_tuple((post_inner, extract_args)),
                Assertion::star,
            );

        let ins = (0..params.len()).collect();
        // What we extract from the body
        let wand_post = Pred {
            name: post_name.clone(),
            num_params: 0,
            params: params.clone(),
            ins,
            definitions: vec![extract],
            pure: false,
            abstract_: false,
            facts: vec![],
            guard: None,
        };

        res.push(LogicItem::Pred(wand_post));

        let params: Vec<_> = params.into_iter().map(|a| a.0).collect();
        let args: Vec<_> = params.iter().map(|e| Expr::LVar(format!("#{e}"))).collect();

        let pre_call_tup = (pre_name.clone(), args.clone());
        let post_call_tup = (post_name.clone(), args.clone());

        let proof = {
            vec![LCmd::SL(SLCmd::Package {
                lhs: post_call_tup.clone(),
                rhs: pre_call_tup.clone(),
            })]
>>>>>>> 171d85e0
        };
        let args = GenericArgs::identity_for_item(self.tcx(), self.did());
        let sig = build_signature(self.global_env, self.did, args, self.temp_gen);

        let ss = sig
            .to_gil_spec(self.global_env, name)
            .expect("Expected lemma to have contract")
            .sspecs
            .remove(0);

<<<<<<< HEAD
        lemma.hyp = ss.pre;
        lemma.concs = ss.posts;

        lemma
=======
        let proof_lemma = Lemma {
            name,
            params,
            hyp: Assertion::pred_call_of_tuple(pre_call_tup),
            concs: vec![conc],
            proof: Some(proof),
            variant: None,
            existentials: vec![],
        };

        res.push(LogicItem::Lemma(proof_lemma));

        res
>>>>>>> 171d85e0
    }
}<|MERGE_RESOLUTION|>--- conflicted
+++ resolved
@@ -84,23 +84,6 @@
     pub(crate) fn compile(mut self) -> Lemma {
         let sig = self.sig();
 
-<<<<<<< HEAD
-        if !self.trusted {
-            fatal!(self, "Can't compile untrusted lemmas yet")
-        }
-
-        let name = sig.name.clone();
-
-        // We set temporary hyp and conclusion, which we be replaced later by the specs
-        let mut lemma = Lemma {
-            name: name.clone(),
-            params: sig.params,
-            hyp: Assertion::Emp,
-            concs: Vec::new(),
-            proof: None,
-            variant: None,
-            existentials: Vec::new(),
-=======
         if self.is_extract_lemma {
             let defs = self.compile_extract_lemma(sig.name.clone(), self.did);
             res.extend(defs);
@@ -118,7 +101,7 @@
                 existentials: Vec::new(),
             };
             let args = GenericArgs::identity_for_item(self.tcx(), self.did());
-            let sig = build_signature(self.global_env, self.did, args, &mut self.temp_gen);
+            let sig = build_signature(self.global_env, self.did, args, self.temp_gen);
 
             let ss = sig
                 .to_gil_spec(self.global_env, name)
@@ -436,23 +419,12 @@
                 lhs: post_call_tup.clone(),
                 rhs: pre_call_tup.clone(),
             })]
->>>>>>> 171d85e0
-        };
-        let args = GenericArgs::identity_for_item(self.tcx(), self.did());
-        let sig = build_signature(self.global_env, self.did, args, self.temp_gen);
-
-        let ss = sig
-            .to_gil_spec(self.global_env, name)
-            .expect("Expected lemma to have contract")
-            .sspecs
-            .remove(0);
-
-<<<<<<< HEAD
-        lemma.hyp = ss.pre;
-        lemma.concs = ss.posts;
-
-        lemma
-=======
+        };
+
+        let conc = Assertion::pred_call_of_tuple(post_call_tup.clone())
+            .clone()
+            .star(Assertion::wand(post_call_tup, pre_call_tup.clone()));
+
         let proof_lemma = Lemma {
             name,
             params,
@@ -466,6 +438,5 @@
         res.push(LogicItem::Lemma(proof_lemma));
 
         res
->>>>>>> 171d85e0
     }
 }