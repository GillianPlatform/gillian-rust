use itertools::Itertools;
use num_bigint::BigInt;
use rustc_ast::{LitKind, Mutability};
use rustc_hir::def_id::DefId;
use rustc_macros::{TyDecodable, TyEncodable, TypeFoldable, TypeVisitable};
use rustc_middle::{
    mir::{self, interpret::Scalar, BorrowKind, ConstValue, UnOp},
    thir::{self, AdtExpr, BlockId, ClosureExpr, ExprId, LogicalOp, Pat, StmtId, Thir},
    ty::{self, GenericArgsRef, Ty, TyCtxt, TyKind, UpvarArgs},
};

use rustc_serialize::{Decodable, Decoder, Encodable, Encoder};
use rustc_span::{sym::panic_misaligned_pointer_dereference, Symbol};
use rustc_target::abi::{FieldIdx, VariantIdx};

use crate::{logic::predicate::fn_args_and_tys, signature::anonymous_param_symbol};

use super::{builtins::LogicStubs, fatal2};

#[derive(Debug, Clone)]
pub struct EncDeBigInt(pub BigInt);

impl<I: Into<BigInt>> From<I> for EncDeBigInt {
    fn from(i: I) -> Self {
        EncDeBigInt(i.into())
    }
}

const BIGINT_SENTINEL: u8 = 0;

impl<S: Encoder> Encodable<S> for EncDeBigInt {
    fn encode(&self, s: &mut S) {
        let bytes = self.0.to_signed_bytes_le();
        s.emit_usize(bytes.len());
        s.emit_raw_bytes(bytes.as_slice());
        // The last element of an array of bytes in little-endian form
        // cannot be 0. So we add a 0 to check for syn, as done with STR_SENTIEL
        // in the rustc implementation for strings.
        s.emit_u8(BIGINT_SENTINEL);
    }
}

impl<D: Decoder> Decodable<D> for EncDeBigInt {
    fn decode(d: &mut D) -> Self {
        let len = d.read_usize();
        let bytes = d.read_raw_bytes(len + 1);
        assert!(bytes[len] == BIGINT_SENTINEL);
        let bigint = BigInt::from_signed_bytes_le(&bytes[..len]);
        EncDeBigInt(bigint)
    }
}

/// Pure logical terms, must have no spatial or resource component.
#[derive(Debug, Clone, TyEncodable, TyDecodable, TypeFoldable, TypeVisitable)]
pub enum ExprKind<'tcx> {
    Call {
        def_id: DefId,
        substs: GenericArgsRef<'tcx>,
        args: Vec<Expr<'tcx>>,
    },
    BinOp {
        left: Box<Expr<'tcx>>,
        op: BinOp,
        right: Box<Expr<'tcx>>,
    },
    UnOp {
        op: UnOp,
        arg: Box<Expr<'tcx>>,
    },
    Constructor {
        def_id: DefId,
        _args: GenericArgsRef<'tcx>,
        fields: Vec<Expr<'tcx>>,
        variant_index: VariantIdx,
    },
    Tuple {
        fields: Vec<Expr<'tcx>>,
    },
    Field {
        lhs: Box<Expr<'tcx>>,
        field: FieldIdx,
    },
    Var {
        id: Symbol,
    },
    Integer {
        #[type_foldable(identity)]
        #[type_visitable(ignore)]
        value: EncDeBigInt,
    },
    True,
    False,
    // Unclear whether this is worth distinguishing in the AST or just delegating this to the backend
    SeqNil,
    SeqOp {
        op: SeqOp,
        args: Vec<Expr<'tcx>>,
    },
    ZST,
    SetProphecy {
        mut_ref: Box<Expr<'tcx>>,
        prophecy: Box<Expr<'tcx>>,
    },
    GetProphecy {
        mut_ref: Box<Expr<'tcx>>,
    },
    GetValue {
        mut_ref: Box<Expr<'tcx>>,
    },
    Exists {
        var: (Symbol, Ty<'tcx>),
        body: Box<Expr<'tcx>>,
    },
    EForall {
        var: (Symbol, Ty<'tcx>),
        body: Box<Expr<'tcx>>,
    },
    PtrToMutRef {
        ptr: Box<Expr<'tcx>>,
    },
}

impl<'tcx> ExprKind<'tcx> {
    fn mk_exists(var: (Symbol, Ty<'tcx>), body: Box<Expr<'tcx>>) -> Self {
        Self::Exists { var, body }
    }

    fn mk_forall(var: (Symbol, Ty<'tcx>), body: Box<Expr<'tcx>>) -> Self {
        Self::EForall { var, body }
    }
}

#[derive(Debug, Clone, TyEncodable, TyDecodable, TypeFoldable, TypeVisitable)]
pub enum FormulaKind<'tcx> {
    // True,
    // False,
    FOp {
        left: Box<FormulaKind<'tcx>>,
        op: FOp,
        right: Box<FormulaKind<'tcx>>,
    },
    EOp {
        left: Box<Expr<'tcx>>,
        op: EOp,
        right: Box<Expr<'tcx>>,
    },
    Neg {
        form: Box<FormulaKind<'tcx>>,
    },
}

/// Propositional operators
#[derive(Debug, Clone, TyEncodable, TyDecodable, TypeFoldable, TypeVisitable)]
pub enum FOp {
    Impl,
    Or,
    And,
}

/// Expression operations
#[derive(Debug, Clone, TyEncodable, TyDecodable, TypeFoldable, TypeVisitable)]
#[allow(dead_code)]
pub enum EOp {
    Lt,
    Le,
    Eq,
    Ne,
    SetMem,
    SetSub,
}

#[derive(Debug, Clone, TyEncodable, TyDecodable, TypeFoldable, TypeVisitable)]
pub enum SeqOp {
    Append,
    Prepend,
    Concat,
    Head,
    Last,
    Tail,
    Len,
    At,
    Sub,
    Repeat,
}

#[derive(Debug, Clone, TyEncodable, TyDecodable, TypeFoldable, TypeVisitable)]
#[allow(dead_code)]
pub enum BinOp {
    Eq,
    Lt,
    Le,
    Ne,
    Sub,
    Add,
    Div,
    Shl,
    And,
    Or,
    Impl,
    Ge,
    Gt,
}

#[derive(Debug, Clone, TyEncodable, TyDecodable, TypeFoldable, TypeVisitable)]
pub struct Formula<'tcx> {
    pub bound_vars: Vec<(Symbol, Ty<'tcx>)>,
    pub body: FormulaKind<'tcx>,
}

#[derive(Debug, Clone, TyEncodable, TyDecodable, TypeFoldable, TypeVisitable)]
pub struct Expr<'tcx> {
    pub kind: ExprKind<'tcx>,
    pub ty: Ty<'tcx>,
}

#[derive(Debug, Clone, TyEncodable, TyDecodable, TypeFoldable, TypeVisitable)]
pub struct Assert<'tcx> {
    pub kind: AssertKind<'tcx>,
}

#[derive(Debug, Clone, TyEncodable, TyDecodable, TypeFoldable, TypeVisitable)]
pub struct Predicate<'tcx> {
    pub disjuncts: Vec<(Vec<(Symbol, Ty<'tcx>)>, Assert<'tcx>)>,
}

#[derive(Debug, Clone, TyEncodable, TyDecodable, TypeFoldable, TypeVisitable)]
pub struct AssertPredCall<'tcx> {
    pub def_id: DefId,
    pub substs: GenericArgsRef<'tcx>,
    pub args: Vec<Expr<'tcx>>,
}

#[derive(Debug, Clone, TyEncodable, TyDecodable, TypeFoldable, TypeVisitable)]
pub enum AssertKind<'tcx> {
    /// Separating conjunction
    Star {
        left: Box<Assert<'tcx>>,
        right: Box<Assert<'tcx>>,
    },
    /// Pure expressions: includes constructors for types, pure logic functions etc...
    Formula {
        formula: Formula<'tcx>,
    },
    /// Predicate calls
    Call(AssertPredCall<'tcx>),
    /// Rust Points to predicate
    PointsTo {
        // TODO(xavier): Should probably be a Place, but that requires building the places first.
        src: Expr<'tcx>,
        tgt: Expr<'tcx>,
    },
    Emp,
    Observation {
        expr: Expr<'tcx>,
    },
    ProphecyController {
        prophecy: Expr<'tcx>,
        model: Expr<'tcx>,
    },
    ProphecyObserver {
        prophecy: Expr<'tcx>,
        model: Expr<'tcx>,
    },
    PointsToSlice {
        src: Expr<'tcx>,
        size: Expr<'tcx>,
        pointees: Expr<'tcx>,
    },
    Uninit {
        pointer: Expr<'tcx>,
    },
    ManyUninits {
        pointer: Expr<'tcx>,
        size: Expr<'tcx>,
    },
    MaybeUninit {
        pointer: Expr<'tcx>,
        pointee: Expr<'tcx>,
    },
    ManyMaybeUninits {
        pointer: Expr<'tcx>,
        pointees: Expr<'tcx>,
        size: Expr<'tcx>,
    },
    Let {
        pattern: Pattern<'tcx>,
        arg: Expr<'tcx>,
        body: Box<Assert<'tcx>>,
    },
    // ... other core predicates
}

#[derive(Clone, Debug, TyDecodable, TyEncodable, TypeFoldable, TypeVisitable)]
pub enum Pattern<'tcx> {
    Constructor {
        adt: DefId,
        substs: GenericArgsRef<'tcx>,
        variant: VariantIdx,
        fields: Vec<Pattern<'tcx>>,
    },
    Tuple(Vec<Pattern<'tcx>>),
    Wildcard(Ty<'tcx>),
    Binder(Symbol),
    Boolean(bool),
}

pub enum ProofStep<'tcx> {
    Package {
        pre: AssertPredCall<'tcx>,
        post: AssertPredCall<'tcx>,
    },
    Unfold {
        pred: AssertPredCall<'tcx>,
    },
    Fold {
        pred: AssertPredCall<'tcx>,
    },
    If {
        cond: Expr<'tcx>,
        t_branch: Vec<ProofStep<'tcx>>,
        f_branch: Vec<ProofStep<'tcx>>,
    },
    Call {
        pred: AssertPredCall<'tcx>,
    },
    AssertBind {
        vars: Vec<Symbol>,
        assertion: Assert<'tcx>,
    },
}

#[derive(Debug, Clone, TyDecodable, TyEncodable)]
pub struct SpecTerm<'tcx> {
    pub uni: Vec<(Symbol, Ty<'tcx>)>,
    pub pre: Assert<'tcx>,
    pub posts: Vec<(Vec<(Symbol, Ty<'tcx>)>, Assert<'tcx>)>,
    pub trusted: bool,
}

#[derive(Debug)]
pub struct ExtractLemmaTerm<'tcx> {
    pub uni: Vec<(Symbol, Ty<'tcx>)>,
    pub models: Option<((Symbol, Ty<'tcx>), (Symbol, Ty<'tcx>))>,
    pub assuming: Formula<'tcx>,
    pub from: AssertPredCall<'tcx>,
    pub extract: AssertPredCall<'tcx>,
<<<<<<< HEAD
    pub prophecise: Expr<'tcx>,
}

=======
    pub proph_model: Option<((Symbol, Ty<'tcx>), (Symbol, Ty<'tcx>))>,
    pub prophecise: Expr<'tcx>,
}

impl<'tcx> Assert<'tcx> {
    pub fn unstar(&self) -> Vec<&Self> {
        let mut r = Vec::new();

        self.unstar_inner(&mut r);

        r
    }
    fn unstar_inner<'a>(&'a self, pars: &mut Vec<&'a Self>) {
        match &self.kind {
            AssertKind::Star { left, right } => {
                left.unstar_inner(pars);
                right.unstar_inner(pars);
            }
            _ => pars.push(self),
        }
    }

    pub fn star(self, other: Assert<'tcx>) -> Self {
        match (&self.kind, &other.kind) {
            (AssertKind::Emp, _) => other,
            (_, AssertKind::Emp) => self,
            _ => Assert {
                kind: AssertKind::Star {
                    left: Box::new(self),
                    right: Box::new(other),
                },
            },
        }
    }
}

impl<'tcx> FromIterator<Assert<'tcx>> for Assert<'tcx> {
    fn from_iter<T: IntoIterator<Item = Assert<'tcx>>>(iter: T) -> Self {
        iter.into_iter().fold(
            Assert {
                kind: AssertKind::Emp,
            },
            |acc, a| acc.star(a),
        )
    }
}

>>>>>>> 171d85e0
pub struct GilsoniteBuilder<'tcx> {
    thir: Thir<'tcx>,
    tcx: TyCtxt<'tcx>,
}

impl<'tcx> GilsoniteBuilder<'tcx> {
    pub fn new(thir: Thir<'tcx>, tcx: TyCtxt<'tcx>) -> Self {
        Self { thir, tcx }
    }

<<<<<<< HEAD
    pub(crate) fn build_extract_lemma_no_proph(&self, expr: ExprId) -> ExtractLemmaTerm<'tcx> {
        let (uni, (assuming, from, extract, prophecise)) =
            self.peel_lvar_bindings(expr, |this, expr| {
                let expr = this.peel_scope(expr);
                let thir::ExprKind::Call {
                    ty, fun: _, args, ..
                } = &this.thir[expr].kind
                else {
                    unreachable!("ill formed extract lemma block {:?}", this.thir[expr])
                };

                let Some(LogicStubs::ExtractLemma) = this.get_stub(*ty) else {
                    unreachable!("ill formed extract lemma block")
                };

                let assuming = this.build_formula(args[0]);
                let AssertKind::Call(from) = this.build_assert_kind(args[1]) else {
                    unreachable!(
                        "ill formed extract lemma block, second argument must be a predicate call"
                    )
                };
                let AssertKind::Call(extract) = this.build_assert_kind(args[2]) else {
                    unreachable!(
                        "ill formed extract lemma block, third argument must be a predicate call"
                    )
                };

                // In no-proph mode, this will always be unit, but it's easier than to construct it.
                let prophecise = this.build_expression(args[3]);
                (assuming, from, extract, prophecise)
=======
    pub(crate) fn build_extract_lemma(&self, expr: ExprId) -> ExtractLemmaTerm<'tcx> {
        let (uni, (assuming, from, extract, proph_model, prophecise)) =
            self.peel_lvar_bindings(expr, |this, expr| {
                this.peel_lvar_bindings(expr, |this, expr| {
                    let expr = this.peel_scope(expr);
                    let thir::ExprKind::Call {
                        ty, fun: _, args, ..
                    } = &this.thir[expr].kind
                    else {
                        unreachable!("ill formed extract lemma block {:?}", this.thir[expr])
                    };

                    let Some(LogicStubs::ExtractLemma) = this.get_stub(*ty) else {
                        unreachable!("ill formed extract lemma block")
                    };

                    let assuming = this.build_formula(args[0]);
                    let AssertKind::Call(from) = this.build_assert_kind(args[1]) else {
                        unreachable!(
                        "ill formed extract lemma block, second argument must be a predicate call"
                    )
                    };
                    let AssertKind::Call(extract) = this.build_assert_kind(args[2]) else {
                        unreachable!(
                        "ill formed extract lemma block, third argument must be a predicate call"
                    )
                    };

                    // In no-proph mode, this will always be unit, but it's easier than to construct it.
                    let mut prophecise = this.peel_lvar_bindings(args[3], |this, expr| {
                        let expr = this.peel_scope(expr);
                        this.build_expression(expr)
                    });
                    assert!(prophecise.0.len() == 0 || prophecise.0.len() == 2);
                    let proph_model = if prophecise.0.len() == 2 {
                        Some((prophecise.0.remove(0), prophecise.0.remove(0)))
                    } else {
                        None
                    };

                    (assuming, from, extract, proph_model, prophecise.1)
                })
                .1
>>>>>>> 171d85e0
            });
        ExtractLemmaTerm {
            uni,
            models: None,
            assuming,
            from,
            extract,
<<<<<<< HEAD
=======
            proph_model,
>>>>>>> 171d85e0
            prophecise,
        }
    }

<<<<<<< HEAD
    pub(crate) fn build_extract_lemma_proph(&self, expr: ExprId) -> ExtractLemmaTerm<'tcx> {
        todo!()
=======
    pub(crate) fn build_lemma_proof(&self, expr: ExprId) -> Vec<ProofStep<'tcx>> {
        let (unis, steps) = self.peel_lvar_bindings(expr, |this, expr| {
            let expr = this.peel_scope(expr);
            let thir::ExprKind::Block { block } = self.thir[expr].kind else {
                return vec![self.proof_step(expr)];
            };
            //  else {
            //
            // };

            self.proof_sequence(block)
        });
        steps
    }

    pub(crate) fn proof_sequence(&self, block: BlockId) -> Vec<ProofStep<'tcx>> {
        let mut steps = Vec::new();

        for stmt in &*self.thir[block].stmts {
            match self.thir[*stmt].kind {
                thir::StmtKind::Expr { expr, .. } => steps.push(self.proof_step(expr)),
                thir::StmtKind::Let { initializer, .. } => {
                    steps.push(self.proof_step(initializer.unwrap()));
                    // fatal2!(self.tcx, "assert bindings are currently unsupported")
                }
            };
        }

        assert_eq!(self.thir[block].expr, None);

        steps
    }

    pub(crate) fn proof_step(&self, expr: ExprId) -> ProofStep<'tcx> {
        let expr = self.peel_scope(expr);

        match &self.thir[expr].kind {
            thir::ExprKind::Call { ty, args, .. } => match self.get_stub(*ty) {
                Some(LogicStubs::Package) => {
                    let mut args: Vec<_> = args.iter().map(|a| self.build_assert(*a)).collect();

                    let AssertKind::Call(pre) = args.remove(0).kind else {
                        fatal2!(self.tcx, "expected precondition of package to be a call")
                    };

                    let AssertKind::Call(post) = args.remove(0).kind else {
                        fatal2!(self.tcx, "expected precondition of package to be a call")
                    };

                    ProofStep::Package { pre, post }
                }

                Some(LogicStubs::Unfold) => {
                    let AssertKind::Call(pre) = self.build_assert(expr).kind else {
                        fatal2!(self.tcx, "unfold expects a call")
                    };
                    ProofStep::Unfold { pred: pre }
                }
                Some(LogicStubs::Fold) => {
                    let AssertKind::Call(pre) = self.build_assert(expr).kind else {
                        fatal2!(self.tcx, "fold expects a call")
                    };
                    ProofStep::Fold { pred: pre }
                }
                Some(LogicStubs::AssertBind) => {
                    let (vars, assertion) = self.build_assert_bind(args[0]);
                    ProofStep::AssertBind { assertion, vars }
                }
                Some(_) => fatal2!(self.tcx, "unsupported proof step"),
                None => {
                    let AssertKind::Call(pred) = self.build_assert(expr).kind else {
                        fatal2!(self.tcx, "expected precondition of package to be a call")
                    };

                    ProofStep::Call { pred }
                }
            },
            thir::ExprKind::If {
                cond,
                then,
                else_opt,
                ..
            } => {
                let cond = self.build_expression(*cond);
                let thir::ExprKind::Block { block } = self.thir[self.peel_scope(*then)].kind else {
                    fatal2!(self.tcx, "expected block in proof")
                };

                let Some(else_opt) = else_opt else {
                    fatal2!(self.tcx, "expected block in proof")
                };

                let thir::ExprKind::Block { block: else_block } =
                    self.thir[self.peel_scope(*else_opt)].kind
                else {
                    fatal2!(self.tcx, "expected block in proof")
                };

                let t_branch = self.proof_sequence(block);
                let f_branch = self.proof_sequence(else_block);

                ProofStep::If {
                    cond,
                    t_branch,
                    f_branch,
                }
            }
            _ => fatal2!(self.tcx, "unsupported proof step"),
        }
    }

    fn build_assert_bind(&self, expr: ExprId) -> (Vec<Symbol>, Assert<'tcx>) {
        match &self.thir[expr].kind {
            thir::ExprKind::Scope { value, .. } => self.build_assert_bind(*value),
            thir::ExprKind::Closure(box ClosureExpr {
                closure_id,
                args: UpvarArgs::Closure(_),
                ..
            }) => {
                let names = self.tcx.fn_arg_names(*closure_id);

                let (thir, expr) = self.tcx.thir_body(closure_id).unwrap();

                let body = Self {
                    thir: thir.borrow().clone(),
                    tcx: self.tcx,
                }
                .peel_lvar_bindings(expr, |this, expr| this.build_assert(expr));
                (names.iter().map(|i| i.name).collect(), body.1)
            }
            kind => self
                .tcx
                .dcx()
                .fatal(format!("Unexpected quantified form: {:?}", kind)),
        }
>>>>>>> 171d85e0
    }

    pub(crate) fn build_assert(&self, expr: ExprId) -> Assert<'tcx> {
        Assert {
            kind: self.build_assert_kind(expr),
        }
    }

    fn build_quantified_assert(&self, expr: ExprId) -> (Vec<(Symbol, Ty<'tcx>)>, Assert<'tcx>) {
        self.peel_lvar_bindings(expr, |this, expr| this.build_assert(expr))
    }

    pub fn build_predicate(&self, expr: ExprId) -> Predicate<'tcx> {
        let defs = self.resolve_definitions(expr);
        let aserts = defs
            .into_iter()
            .map(|eid| self.build_quantified_assert(eid));

        Predicate {
            disjuncts: aserts.collect(),
        }
    }

    pub fn build_spec(&self, expr: ExprId) -> SpecTerm<'tcx> {
        let (uni, (pre, posts)) = self.peel_lvar_bindings(expr, |this, expr| {
            let expr = this.peel_scope(expr);
            let thir::ExprKind::Call {
                ty, fun: _, args, ..
            } = &this.thir[expr].kind
            else {
                unreachable!("ill formed specification block {:?}", this.thir[expr])
            };

            let Some(LogicStubs::Spec) = this.get_stub(*ty) else {
                unreachable!("ill formed specification block")
            };

            let pre = this.build_assert(args[0]);

            let thir::ExprKind::Array { fields } = &this.thir[this.peel_scope(args[1])].kind else {
                unreachable!(
                    "Expected postcondition to be an array, but got {:?}",
                    this.thir[args[1]].kind
                );
            };

            let posts: Vec<_> = fields
                .iter()
                .map(|post_id| {
                    this.peel_lvar_bindings(*post_id, |this, expr| this.build_assert(expr))
                })
                .collect();

            (pre, posts)
        });

        // eprintln!("params: {:?}", self.thir.params);
        let res = self
            .thir
            .params
            .iter()
            .enumerate()
            .filter_map(|(idx, param)| {
                Some((idx, param.ty, self.pattern_term(&*param.pat.as_ref()?)))
            })
            .fold(pre, |body, (idx, ty, pattern)| match pattern {
                Pattern::Binder(_) | Pattern::Wildcard(_) => body,
                _ => {
                    let arg = Expr {
                        ty,
                        kind: ExprKind::Var {
                            id: anonymous_param_symbol(idx),
                        },
                    };
                    Assert {
                        kind: AssertKind::Let {
                            pattern,
                            arg,
                            body: Box::new(body),
                        },
                    }
                }
            });
        let pre = res;

        SpecTerm {
            uni,
            pre,
            posts,
            trusted: false,
        }
    }

    fn resolve_definitions(&self, e: ExprId) -> Vec<ExprId> {
        let expr = &self.thir.exprs[e];
        match &expr.kind {
            thir::ExprKind::Scope {
                region_scope: _,
                lint_level: _,
                value,
            } => self.resolve_definitions(*value),
            thir::ExprKind::Use { source } => self.resolve_definitions(*source),
            thir::ExprKind::Block { block } => {
                let block = &self.thir.blocks[*block];
                assert!(block.stmts.is_empty());

                self.resolve_definitions(block.expr.unwrap())
            }

            thir::ExprKind::Call { ty, args, .. }
                if self.get_stub(*ty) == Some(LogicStubs::PredDefs) =>
            {
                assert!(args.len() == 1, "Defs call must have one argument");
                self.resolve_array(args[0])
            }
            e => unreachable!("{e:?}"),
        }
    }

    pub(crate) fn resolve_array(&self, e: ExprId) -> Vec<ExprId> {
        let expr = &self.thir[e];
        match &expr.kind {
            thir::ExprKind::Scope {
                region_scope: _,
                lint_level: _,
                value,
            } => self.resolve_array(*value),
            thir::ExprKind::Use { source } => self.resolve_array(*source),
            thir::ExprKind::Block { block } => {
                let block = &self.thir[*block];
                assert!(block.stmts.is_empty());
                self.resolve_array(block.expr.unwrap())
            }
            thir::ExprKind::Array { fields } => fields.to_vec(),
            _ => unreachable!(),
        }
    }

    fn build_assert_kind(&self, id: ExprId) -> AssertKind<'tcx> {
        let expr = &self.thir[id];
        if !self.is_assertion_ty(expr.ty) {
            self.tcx
                .dcx()
                .fatal(format!("{:?} is not the assertion type", expr.ty))
        }
        match &expr.kind {
            thir::ExprKind::Scope {
                region_scope: _,
                lint_level: _,
                value,
            } => self.build_assert_kind(*value),
            thir::ExprKind::Block { block } if self.thir[*block].stmts.is_empty() => {
                self.build_assert_kind(self.thir[*block].expr.unwrap())
            }
            thir::ExprKind::Use { source } => self.build_assert_kind(*source),
            thir::ExprKind::Call {
                ty, fun: _, args, ..
            } => {
                match self.get_stub(*ty) {
                    Some(LogicStubs::AssertPure) => {
                        let formula = self.build_formula(args[0]);
                        AssertKind::Formula { formula }
                    }
                    Some(LogicStubs::AssertStar) => {
                        let mut args: Vec<_> = args.iter().map(|a| self.build_assert(*a)).collect();

                        AssertKind::Star {
                            left: Box::new(args.remove(0)),
                            right: Box::new(args.remove(0)),
                        }
                    }
                    Some(LogicStubs::AssertEmp) => AssertKind::Emp,
                    Some(LogicStubs::AssertPointsTo) => {
                        let src = self.build_expression(args[0]);
                        let tgt = self.build_expression(args[1]);

                        AssertKind::PointsTo { src, tgt }
                    }
                    // Other core predicates
                    Some(LogicStubs::AssertObservation) => {
                        let expr = self.build_expression(args[0]);
                        AssertKind::Observation { expr }
                    }
                    Some(LogicStubs::AssertPointsToSlice) => {
                        let src = self.build_expression(args[0]);
                        let size = self.build_expression(args[1]);
                        let pointees = self.build_expression(args[2]);

                        // TODO unify with PointsTo
                        AssertKind::PointsToSlice {
                            src,
                            size,
                            pointees,
                        }
                    }
                    Some(LogicStubs::AssertUninit) => {
                        let pointer = self.build_expression(args[0]);

                        AssertKind::Uninit { pointer }
                    }
                    Some(LogicStubs::AssertManyUninits) => {
                        let pointer = self.build_expression(args[0]);

                        let size = self.build_expression(args[1]);

                        AssertKind::ManyUninits { pointer, size }
                    }
                    Some(LogicStubs::AssertMaybeUninit) => {
                        let pointer = self.build_expression(args[0]);
                        let pointee = self.build_expression(args[1]);

                        AssertKind::MaybeUninit { pointer, pointee }
                    }
                    Some(LogicStubs::AssertManyMaybeUninits) => {
                        let pointer = self.build_expression(args[0]);

                        let size = self.build_expression(args[1]);
                        let pointees = self.build_expression(args[2]);
                        AssertKind::ManyMaybeUninits {
                            pointer,
                            pointees,
                            size,
                        }
                    }
                    Some(LogicStubs::ProphecyObserver) => {
                        let prophecy = self.build_expression(args[0]);
                        let model = self.build_expression(args[1]);
                        AssertKind::ProphecyObserver { prophecy, model }
                    }
                    Some(LogicStubs::ProphecyController) => {
                        let prophecy = self.build_expression(args[0]);
                        let model = self.build_expression(args[1]);
                        AssertKind::ProphecyController { prophecy, model }
                    }
                    Some(LogicStubs::OwnPred) | None => {
                        let ty::FnDef(def_id, substs) = *ty.kind() else {
                            unreachable!()
                        };

                        let args = args.iter().map(|a| self.build_expression(*a)).collect();

                        AssertKind::Call(AssertPredCall {
                            def_id,
                            substs,
                            args,
                        })
                    }
                    Some(s) => self
                        .tcx
                        .dcx()
                        .fatal(format!("Unsupported logic stub in assert {s:?}")),
                    // () => (),
                }
            }
            _ => self
                .tcx
                .dcx()
                .fatal(format!("Can't parse assertion yet: {:?}", expr)),
        }
    }

    fn get_stub(&self, ty: Ty<'tcx>) -> Option<LogicStubs> {
        LogicStubs::for_fn_def_ty(ty, self.tcx)
    }

    fn is_assertion_ty(&self, ty: Ty<'tcx>) -> bool {
        super::builtins::is_assertion_ty(ty, self.tcx)
    }

    fn is_formula_ty(&self, ty: Ty<'tcx>) -> bool {
        super::builtins::is_formula_ty(ty, self.tcx)
    }

    fn build_formula(&self, id: ExprId) -> Formula<'tcx> {
        let id = self.peel_scope(id);
        let expr = &self.thir[id];
        if !self.is_formula_ty(expr.ty) {
            self.tcx
                .dcx()
                .fatal(format!("{:?} is not the formula type", expr.ty))
        }

        match &expr.kind {
            thir::ExprKind::Scope {
                region_scope: _,
                lint_level: _,
                value,
            } => self.build_formula(*value),
            thir::ExprKind::Use { source } => self.build_formula(*source),
            thir::ExprKind::Call {
                ty, fun: _, args, ..
            } => {
                let stub = self.get_stub(*ty);
                match stub {
                    Some(LogicStubs::FormulaForall) => self.build_forall_body(args[0]),
                    _ => Formula {
                        bound_vars: Vec::new(),
                        body: self.build_formula_body(id),
                    },
                }
            }
            _ => self
                .tcx
                .dcx()
                .fatal(format!("Unsupported formula: {:?}", expr)),
        }
    }

    fn build_forall_body(&self, id: ExprId) -> Formula<'tcx> {
        match &self.thir[id].kind {
            thir::ExprKind::Scope { value, .. } => self.build_forall_body(*value),
            thir::ExprKind::Closure(box ClosureExpr {
                closure_id,
                args: UpvarArgs::Closure(args),
                ..
            }) => {
                let name = self.tcx.fn_arg_names(*closure_id)[0];
                let ty = args
                    .as_closure()
                    .sig()
                    .input(0)
                    .skip_binder()
                    .tuple_fields()[0];
                let (thir, expr) = self.tcx.thir_body(closure_id).unwrap();
                let body = Self {
                    thir: thir.borrow().clone(),
                    tcx: self.tcx,
                }
                .build_formula_body(expr);
                Formula {
                    bound_vars: vec![(name.name, ty)],
                    body,
                }
            }
            kind => self
                .tcx
                .dcx()
                .fatal(format!("Unexpected quantified form: {:?}", kind)),
        }
    }

    fn build_quantified_body<F: Fn((Symbol, Ty<'tcx>), Box<Expr<'tcx>>) -> ExprKind<'tcx>>(
        &self,
        id: ExprId,
        mk_quant: F,
    ) -> ExprKind<'tcx> {
        match &self.thir[id].kind {
            thir::ExprKind::Scope { value, .. } => self.build_quantified_body(*value, mk_quant),
            thir::ExprKind::Closure(box ClosureExpr {
                closure_id,
                args: UpvarArgs::Closure(args),
                ..
            }) => {
                let name = self.tcx.fn_arg_names(*closure_id)[0];
                let ty = args
                    .as_closure()
                    .sig()
                    .input(0)
                    .skip_binder()
                    .tuple_fields()[0];
                let (thir, expr) = self.tcx.thir_body(closure_id).unwrap();
                let body = Self {
                    thir: thir.borrow().clone(),
                    tcx: self.tcx,
                }
                .build_expression(expr);
                mk_quant((name.name, ty), Box::new(body))
            }
            kind => self
                .tcx
                .dcx()
                .fatal(format!("Unexpected quantified form: {:?}", kind)),
        }
    }

    fn build_formula_body(&self, id: ExprId) -> FormulaKind<'tcx> {
        let id = self.peel_scope(id);
        let expr = &self.thir[id];
        if !self.is_formula_ty(expr.ty) {
            todo!()
            // fatal!(self, "{:?} is not the formula type", self.subst(expr.ty))
        }

        match &expr.kind {
            thir::ExprKind::Scope {
                region_scope: _,
                lint_level: _,
                value,
            } => self.build_formula_body(*value),

            thir::ExprKind::Use { source } => self.build_formula_body(*source),
            thir::ExprKind::Call {
                ty, fun: _, args, ..
            } => {
                let stub = self.get_stub(*ty);
                match stub {
                    Some(LogicStubs::FormulaEqual) => {
                        let left = self.build_expression(args[0]);
                        let right = self.build_expression(args[1]);
                        FormulaKind::EOp {
                            left: Box::new(left),
                            op: EOp::Eq,
                            right: Box::new(right),
                        }
                    }
                    Some(LogicStubs::FormulaLess) => {
                        let left = self.build_expression(args[0]);
                        let right = self.build_expression(args[1]);
                        FormulaKind::EOp {
                            left: Box::new(left),
                            op: EOp::Lt,
                            right: Box::new(right),
                        }
                    }
                    Some(LogicStubs::FormulaLessEq) => {
                        let left = self.build_expression(args[0]);
                        let right = self.build_expression(args[1]);
                        FormulaKind::EOp {
                            left: Box::new(left),
                            op: EOp::Le,
                            right: Box::new(right),
                        }
                    }
                    Some(LogicStubs::FormulaAnd) => {
                        let left = self.build_formula_body(args[0]);
                        let right = self.build_formula_body(args[1]);
                        FormulaKind::FOp {
                            left: Box::new(left),
                            op: FOp::And,
                            right: Box::new(right),
                        }
                    }
                    Some(LogicStubs::FormulaOr) => {
                        let left = self.build_formula_body(args[0]);
                        let right = self.build_formula_body(args[1]);
                        FormulaKind::FOp {
                            left: Box::new(left),
                            op: FOp::Or,
                            right: Box::new(right),
                        }
                    }
                    Some(LogicStubs::FormulaNeg) => {
                        let form = self.build_formula_body(args[0]);
                        FormulaKind::Neg {
                            form: Box::new(form),
                        }
                    }
                    Some(LogicStubs::FormulaNotEqual) => {
                        let left = self.build_expression(args[0]);
                        let right = self.build_expression(args[1]);
                        FormulaKind::EOp {
                            left: Box::new(left),
                            op: EOp::Ne,
                            right: Box::new(right),
                        }
                    }
                    Some(LogicStubs::FormulaImplication) => {
                        let left = self.build_formula_body(args[0]);
                        let right = self.build_formula_body(args[1]);
                        FormulaKind::FOp {
                            left: Box::new(left),
                            op: FOp::Impl,
                            right: Box::new(right),
                        }
                    }
                    _ => self
                        .tcx
                        .dcx()
                        .fatal(format!("Unsupported formula: {:?}", expr)),
                }
            }
            _ => self
                .tcx
                .dcx()
                .fatal(format!("Unsupported formula: {:?}", expr)),
        }
    }

    fn build_expression(&self, id: ExprId) -> Expr<'tcx> {
        Expr {
            ty: self.thir[id].ty,
            kind: self.build_expression_kind(id),
        }
    }

    fn compile_constant(&self, cst: ConstValue<'tcx>, ty: Ty<'tcx>) -> ExprKind<'tcx> {
        match (cst, ty.kind()) {
            (ConstValue::ZeroSized, _) => ExprKind::ZST,
            (ConstValue::Scalar(Scalar::Int(sci)), TyKind::Int(..)) => {
                let i = sci
                    .try_to_int(sci.size())
                    .expect("Cannot fail because we chose the right size");
                ExprKind::Integer { value: i.into() }
            }
            (ConstValue::Scalar(Scalar::Int(sci)), TyKind::Uint(..)) => {
                let i = sci
                    .try_to_uint(sci.size())
                    .expect("Cannot fail because we chose the right size");
                ExprKind::Integer { value: i.into() }
            }
            _ => self
                .tcx
                .dcx()
                .fatal(format!("Cannot encore constant {:?} of type {:?}", cst, ty)),
        }
    }

    fn build_expression_kind(&self, id: ExprId) -> ExprKind<'tcx> {
        let expr = &self.thir[id];

        match &expr.kind {
            thir::ExprKind::Scope {
                region_scope: _,
                lint_level: _,
                value,
            } => self.build_expression_kind(*value),
            thir::ExprKind::Use { source } => self.build_expression_kind(*source),
            thir::ExprKind::UpvarRef { var_hir_id, .. } => ExprKind::Var {
                id: self.tcx.hir().name(var_hir_id.0),
            },
            thir::ExprKind::VarRef { id } => ExprKind::Var {
                id: self.tcx.hir().name(id.0),
            },
            thir::ExprKind::NamedConst {
                def_id,
                args,
                user_ty: _,
            } => {
                if !args.is_empty() {
                    self.tcx
                        .dcx()
                        .fatal(format!("Cannot evaluate this constant yet: {:?}", def_id));
                };
                let cst = self.tcx.const_eval_poly(*def_id).unwrap_or_else(|_| {
                    self.tcx
                        .dcx()
                        .fatal(format!("Cannot evaluate this constant yet: {:?}", def_id))
                });

                self.compile_constant(cst, expr.ty)
            }
            thir::ExprKind::Adt(box AdtExpr {
                adt_def,
                variant_index,
                fields,
                args,
                base,
                ..
            }) => {
                assert!(base.is_none());

                let mut fields_with_idx: Vec<(FieldIdx, _)> = fields
                    .iter()
                    .map(|f| (f.name, self.build_expression(f.expr)))
                    .collect();
                fields_with_idx.sort_by(|(f1, _), (f2, _)| f1.cmp(f2));
                let fields: Vec<_> = fields_with_idx.into_iter().map(|(_, e)| e).collect();

                ExprKind::Constructor {
                    def_id: adt_def.did(),
                    _args: args,
                    variant_index: *variant_index,
                    fields,
                }
            }
            thir::ExprKind::Tuple { fields } => {
                let fields = fields.iter().map(|f| self.build_expression(*f)).collect();

                ExprKind::Tuple { fields }
            }
            thir::ExprKind::Borrow {
                borrow_kind: b @ (BorrowKind::Mut { .. } | BorrowKind::Shared),
                arg,
            } => {
                let inner_id = self.peel_scope(*arg);
                let arg = &self.thir[inner_id];

                match arg.kind {
                    thir::ExprKind::Deref { arg: e } if matches!(b, BorrowKind::Mut { .. }) => {
                        let inner_ty = self.thir[e].ty;
                        if crate::logic::ty_utils::is_mut_ref(inner_ty) {
                            // Reborrowing a mut-ref, it is already of the right shape
                            self.build_expression_kind(e)
                        } else if inner_ty.is_any_ptr() {
                            // Reborrowing e.g. a raw pointer, we need to add the prophecy
                            let inner = self.build_expression(e);
                            ExprKind::PtrToMutRef {
                                ptr: Box::new(inner),
                            }
                        } else {
                            self.tcx.dcx().fatal(format!("Reborrowing something of type {:?} that is not a pointer in logic?", inner_ty));
                        }
                    }
                    thir::ExprKind::Deref { arg: e } => self.build_expression_kind(e),
                    thir::ExprKind::Field { lhs, name, .. } => {
                        let thir::ExprKind::Deref { arg } = &self.thir[self.peel_scope(lhs)].kind
                        else {
                            todo!()
                        };

                        let lhs = self.build_expression(*arg);
                        ExprKind::Field {
                            lhs: Box::new(lhs),
                            field: name,
                        }
                    }
                    // HACK
                    _ if *b == BorrowKind::Shared => self.build_expression_kind(inner_id),
                    _ => todo!("unsupported {arg:?}"),
                }
            }
            thir::ExprKind::Literal { lit, neg: false } => match lit.node {
                LitKind::Int(i, _) => ExprKind::Integer {
                    value: i.get().into(),
                },

                LitKind::Bool(true) => ExprKind::True,
                LitKind::Bool(false) => ExprKind::False,
                _ => self
                    .tcx
                    .dcx()
                    .fatal(format!("Unsupported literal {:?}", expr)),
            },
            thir::ExprKind::Field {
                lhs,
                variant_index: _,
                name,
            } => {
                let lhs = self.build_expression(*lhs);
                ExprKind::Field {
                    lhs: Box::new(lhs),
                    field: *name,
                }
            }
            thir::ExprKind::Binary { op, lhs, rhs } => {
                let lhs = self.build_expression(*lhs);
                let rhs = self.build_expression(*rhs);
                let op = match op {
                    mir::BinOp::Add => BinOp::Add,
                    mir::BinOp::Sub => BinOp::Sub,
                    mir::BinOp::Shl => BinOp::Shl,
                    mir::BinOp::Div => BinOp::Div,
                    mir::BinOp::Eq => BinOp::Eq,
                    mir::BinOp::Lt => BinOp::Lt,
                    mir::BinOp::Le => BinOp::Le,
                    mir::BinOp::Ge => BinOp::Ge,
                    mir::BinOp::Gt => BinOp::Gt,
                    _ => todo!("Gilsonite Expr Kind: {:?}", op),
                };

                ExprKind::BinOp {
                    left: Box::new(lhs),
                    op,
                    right: Box::new(rhs),
                }
            }
            thir::ExprKind::LogicalOp { op, lhs, rhs } => {
                let lhs = self.build_expression(*lhs);
                let rhs = self.build_expression(*rhs);
                let op = match op {
                    LogicalOp::And => BinOp::And,
                    LogicalOp::Or => BinOp::Or,
                };

                ExprKind::BinOp {
                    left: Box::new(lhs),
                    op,
                    right: Box::new(rhs),
                }
            }
            thir::ExprKind::Cast { source } => {
                let source = self.build_expression(*source);
                if source.ty.is_integral() && expr.ty.is_integral() {
                    if let ExprKind::Integer {
                        value: EncDeBigInt(bigint),
                    } = &source.kind
                    {
                        let (low, high) = crate::utils::ty::int_bounds(expr.ty, self.tcx);
                        if bigint < &low || &high < bigint {
                            self.tcx.dcx().fatal("Casting: Overflow!")
                        }
                    };
                    return source.kind;
                };
                self.tcx
                    .dcx()
                    .fatal("To implement in logic: cast that is not int-to-int")
            }
            thir::ExprKind::Unary { op, arg } => {
                let arg = self.build_expression(*arg);

                ExprKind::UnOp {
                    op: *op,
                    arg: Box::new(arg),
                }
            }
            thir::ExprKind::Call {
                ty, fun: _, args, ..
            } => {
                let stub = self.get_stub(*ty);
                match stub {
                    Some(LogicStubs::FormulaEqual) => {
                        assert!(args.len() == 2, "Equal call must have two arguments");
                        let left = Box::new(self.build_expression(args[0]));
                        let right = Box::new(self.build_expression(args[1]));

                        ExprKind::BinOp {
                            left,
                            op: BinOp::Eq,
                            right,
                        }
                    }
                    Some(LogicStubs::ExprEq) => {
                        assert!(args.len() == 2, "Equal call must have two arguments");
                        let left = Box::new(self.build_expression(args[0]));
                        let right = Box::new(self.build_expression(args[1]));

                        ExprKind::BinOp {
                            left,
                            op: BinOp::Eq,
                            right,
                        }
                    }
                    Some(LogicStubs::ExprNe) => {
                        assert!(args.len() == 2, "Equal call must have two arguments");
                        let left = Box::new(self.build_expression(args[0]));
                        let right = Box::new(self.build_expression(args[1]));

                        ExprKind::BinOp {
                            left,
                            op: BinOp::Ne,
                            right,
                        }
                    }
                    Some(LogicStubs::ExprImpl) => {
                        assert!(args.len() == 2, "Equal call must have two arguments");
                        let left = Box::new(self.build_expression(args[0]));
                        let right = Box::new(self.build_expression(args[1]));

                        ExprKind::BinOp {
                            left,
                            op: BinOp::Impl,
                            right,
                        }
                    }
                    Some(LogicStubs::FormulaLessEq) => {
                        assert!(args.len() == 2, "Equal call must have two arguments");
                        let left = Box::new(self.build_expression(args[0]));
                        let right = Box::new(self.build_expression(args[1]));

                        ExprKind::BinOp {
                            left,
                            op: BinOp::Le,
                            right,
                        }
                    }
                    Some(LogicStubs::FormulaLess) => {
                        assert!(args.len() == 2, "Equal call must have two arguments");
                        let left = Box::new(self.build_expression(args[0]));
                        let right = Box::new(self.build_expression(args[1]));

                        ExprKind::BinOp {
                            left,
                            op: BinOp::Lt,
                            right,
                        }
                    }
                    Some(LogicStubs::SeqNil) => ExprKind::SeqNil,
                    Some(
                        a @ (LogicStubs::SeqAppend
                        | LogicStubs::SeqPrepend
                        | LogicStubs::SeqConcat
                        | LogicStubs::SeqHead
                        | LogicStubs::SeqLast
                        | LogicStubs::SeqTail
                        | LogicStubs::SeqLen
                        | LogicStubs::SeqAt
                        | LogicStubs::SeqSub
                        | LogicStubs::SeqRepeat),
                    ) => {
                        let args = args.iter().map(|a| self.build_expression(*a)).collect();
                        let op = match a {
                            LogicStubs::SeqAppend => SeqOp::Append,
                            LogicStubs::SeqPrepend => SeqOp::Prepend,
                            LogicStubs::SeqConcat => SeqOp::Concat,
                            LogicStubs::SeqHead => SeqOp::Head,
                            LogicStubs::SeqLast => SeqOp::Last,
                            LogicStubs::SeqTail => SeqOp::Tail,
                            LogicStubs::SeqLen => SeqOp::Len,
                            LogicStubs::SeqAt => SeqOp::At,
                            LogicStubs::SeqSub => SeqOp::Sub,
                            LogicStubs::SeqRepeat => SeqOp::Repeat,
                            _ => unreachable!(),
                        };
                        ExprKind::SeqOp { op, args }
                    }
                    Some(LogicStubs::ExprExists) => {
                        self.build_quantified_body(args[0], ExprKind::mk_exists)
                    }
                    Some(LogicStubs::ExprForall) => {
                        self.build_quantified_body(args[0], ExprKind::mk_forall)
                    }
                    None => {
                        let ty::FnDef(def_id, substs) = *ty.kind() else {
                            unreachable!()
                        };

                        let args = args.iter().map(|a| self.build_expression(*a)).collect();

                        ExprKind::Call {
                            def_id,
                            substs,
                            args,
                        }
                    }
                    Some(LogicStubs::MutRefGetProphecy) => {
                        let mut_ref = Box::new(self.build_expression(args[0]));
                        ExprKind::GetProphecy { mut_ref }
                    }
                    Some(LogicStubs::ProphecyGetValue) => {
                        let mut_ref = Box::new(self.build_expression(args[0]));
                        ExprKind::GetValue { mut_ref }
                    }
                    Some(LogicStubs::MutRefSetProphecy) => {
                        let mut_ref = Box::new(self.build_expression(args[0]));
                        let prophecy = Box::new(self.build_expression(args[1]));
                        ExprKind::SetProphecy { mut_ref, prophecy }
                    }
                    Some(a) => self
                        .tcx
                        .dcx()
                        .fatal(format!("{:?} unsupported stub in expression", a)),
                }
            }
            _ => self
                .tcx
                .dcx()
                .fatal(format!("Unsupported expression: {:?}", expr)),
        }
    }

    fn pattern_term(&self, pat: &Pat<'tcx>) -> Pattern<'tcx> {
        use thir::PatKind;
        match &pat.kind {
            PatKind::Wild => Pattern::Wildcard(pat.ty),
            PatKind::Binding { name, .. } => Pattern::Binder(*name),
            PatKind::Variant {
                subpatterns,
                adt_def,
                variant_index,
                args,
                ..
            } => {
                let mut fields: Vec<_> = subpatterns
                    .iter()
                    .map(|pat| (pat.field, self.pattern_term(&pat.pattern)))
                    .collect();
                fields.sort_by_key(|f| f.0);

                let raw_fields = &adt_def.variants()[0usize.into()].fields;
                let defaults = raw_fields
                    .iter()
                    .enumerate()
                    .map(|(i, f)| (i.into(), Pattern::Wildcard(f.ty(self.tcx, args))));

                let fields = defaults
                    .merge_join_by(fields, |i: &(FieldIdx, _), j: &(FieldIdx, _)| i.0.cmp(&j.0))
                    .map(|el| el.reduce(|_, a| a).1)
                    .collect();

                Pattern::Constructor {
                    adt: adt_def.variants()[*variant_index].def_id,
                    substs: args,
                    variant: *variant_index,
                    fields,
                }
            }
            PatKind::Leaf { subpatterns } => {
                let mut fields: Vec<_> = subpatterns
                    .iter()
                    .map(|pat| (pat.field, self.pattern_term(&pat.pattern)))
                    .collect();
                fields.sort_by_key(|f| f.0);

                if matches!(pat.ty.kind(), TyKind::Tuple(_)) {
                    let fields = fields.into_iter().map(|a| a.1).collect();
                    Pattern::Tuple(fields)
                } else {
                    let (adt_def, substs) = if let TyKind::Adt(def, substs) = pat.ty.kind() {
                        (def, substs)
                    } else {
                        unreachable!()
                    };

                    let raw_fields = &adt_def.variants()[0usize.into()].fields;
                    let defaults = raw_fields
                        .iter()
                        .enumerate()
                        .map(|(i, f)| (i.into(), Pattern::Wildcard(f.ty(self.tcx, substs))));

                    let fields = defaults
                        .merge_join_by(fields, |i: &(FieldIdx, _), j| i.0.cmp(&j.0))
                        .map(|el| el.reduce(|_, a| a).1)
                        .collect();
                    Pattern::Constructor {
                        adt: adt_def.variants()[0usize.into()].def_id,
                        substs,
                        variant: 0u32.into(),
                        fields,
                    }
                }
            }
            PatKind::Deref { subpattern } => {
                if !(pat.ty.is_box() || pat.ty.ref_mutability() == Some(Mutability::Not)) {
                    fatal2!(self.tcx, "unsupported pattern")
                }

                self.pattern_term(subpattern)
            }
            PatKind::Constant { value } => {
                if !pat.ty.is_bool() {
                    fatal2!(self.tcx, "non-boolean constant patterns are unsupported",)
                }
                Pattern::Boolean(value.try_to_bool().unwrap())
            }
            ref pk => todo!("lower_pattern: unsupported pattern kind {:?}", pk),
        }
    }

    fn peel_scope(&self, e: ExprId) -> ExprId {
        let expr = &self.thir.exprs[e];
        match &expr.kind {
            thir::ExprKind::Scope {
                region_scope: _,
                lint_level: _,
                value,
            } => self.peel_scope(*value),
            thir::ExprKind::Use { source } => self.peel_scope(*source),
            thir::ExprKind::Block { block }
                if self.thir[*block].stmts.is_empty() && self.thir[*block].expr.is_some() =>
            {
                self.peel_scope(self.thir[*block].expr.unwrap())
            }
            _ => e,
        }
    }

    /// Removes any bindings for lvars surrounding an assertion and adds them to the environment.
    fn peel_lvar_bindings<A>(
        &self,
        mut e: ExprId,
        mut k: impl FnMut(&Self, ExprId) -> A,
    ) -> (Vec<(Symbol, Ty<'tcx>)>, A) {
        e = self.peel_scope(e);

        match &self.thir[e].kind {
            thir::ExprKind::Call { ty, args, .. }
                if self.get_stub(*ty) == Some(LogicStubs::InstantiateLVars) =>
            {
                let thir::ExprKind::Closure(clos) = &self.thir[self.peel_scope(args[0])].kind
                else {
                    unreachable!()
                };

                let mut lvars = Vec::new();
                for (nm, ty) in fn_args_and_tys(self.tcx, clos.closure_id.to_def_id()) {
                    lvars.push((nm, ty));
                }

                let (thir, expr) = self.tcx.thir_body(clos.closure_id).unwrap();

                let inner = Self::new(thir.borrow().clone(), self.tcx);
                let x = k(&inner, expr);

                (lvars, x)
            }
            thir::ExprKind::Block { block }
                if self.thir[*block].stmts.is_empty() && self.thir[*block].expr.is_some() =>
            {
                let block = &self.thir[*block];

                // let StmtKind::Expr { expr, .. }  = thir[block.stmts[0]].kind else { panic!() };
                self.peel_lvar_bindings(block.expr.unwrap(), k)
            }
            _ => (Vec::new(), k(self, e)),
        }
    }
}

#[allow(dead_code)]
struct PrintExpr<'a, 'tcx>(&'a Thir<'tcx>, ExprId);

impl std::fmt::Display for PrintExpr<'_, '_> {
    fn fmt(&self, f: &mut std::fmt::Formatter<'_>) -> std::fmt::Result {
        print_thir_expr(f, self.0, self.1)
    }
}

#[allow(dead_code)]
fn print_thir_expr(
    fmt: &mut std::fmt::Formatter,
    thir: &Thir,
    expr_id: ExprId,
) -> std::fmt::Result {
    match &thir[expr_id].kind {
        thir::ExprKind::Call { fun, args, ty, .. } => {
            print_thir_expr(fmt, thir, *fun)?;
            let TyKind::FnDef(_, sub) = ty.kind() else {
                unreachable!()
            };
            write!(fmt, "<{:?}>", sub)?;
            write!(fmt, "(")?;
            for a in args.iter() {
                print_thir_expr(fmt, thir, *a)?;
                write!(fmt, ",")?;
            }
            write!(fmt, ")")?;
        }
        thir::ExprKind::Deref { arg } => {
            write!(fmt, "* ")?;
            print_thir_expr(fmt, thir, *arg)?;
        }
        thir::ExprKind::Borrow { borrow_kind, arg } => {
            match borrow_kind {
                BorrowKind::Shared => write!(fmt, "& ")?,
                BorrowKind::Fake(..) => write!(fmt, "&fake ")?,
                BorrowKind::Mut { .. } => write!(fmt, "&mut ")?,
            };

            print_thir_expr(fmt, thir, *arg)?;
        }
        thir::ExprKind::Field {
            lhs,
            variant_index,
            name,
        } => {
            print_thir_expr(fmt, thir, *lhs)?;
            let ty = thir[expr_id].ty;
            let (var_name, field_name) = match ty.kind() {
                TyKind::Adt(def, _) => {
                    let var = &def.variants()[*variant_index];
                    (var.name.to_string(), var.fields[*name].name.to_string())
                }
                TyKind::Tuple(_) => ("_".into(), format!("{name:?}")),
                _ => ("closure_field".into(), "closure_field".into()),
            };

            write!(fmt, " as {var_name} . {field_name}")?;
        }
        thir::ExprKind::Index { lhs, index } => {
            print_thir_expr(fmt, thir, *lhs)?;
            write!(fmt, "[")?;
            print_thir_expr(fmt, thir, *index)?;
            write!(fmt, "]")?;
        }
        thir::ExprKind::ZstLiteral { .. } => match thir[expr_id].ty.kind() {
            TyKind::FnDef(id, _) => write!(fmt, "{id:?}")?,
            _ => write!(fmt, "zst")?,
        },
        thir::ExprKind::Literal { lit, neg } => {
            if *neg {
                write!(fmt, "-")?;
            }

            write!(fmt, "{}", lit.node)?;
        }
        thir::ExprKind::Use { source } => print_thir_expr(fmt, thir, *source)?,
        thir::ExprKind::VarRef { id } => {
            write!(fmt, "{:?}", id.0)?;
        }
        thir::ExprKind::Scope { value, .. } => {
            print_thir_expr(fmt, thir, *value)?;
        }
        _ => {
            write!(fmt, "{:?}", thir[expr_id])?;
        }
    }
    Ok(())
}<|MERGE_RESOLUTION|>--- conflicted
+++ resolved
@@ -344,11 +344,6 @@
     pub assuming: Formula<'tcx>,
     pub from: AssertPredCall<'tcx>,
     pub extract: AssertPredCall<'tcx>,
-<<<<<<< HEAD
-    pub prophecise: Expr<'tcx>,
-}
-
-=======
     pub proph_model: Option<((Symbol, Ty<'tcx>), (Symbol, Ty<'tcx>))>,
     pub prophecise: Expr<'tcx>,
 }
@@ -396,7 +391,6 @@
     }
 }
 
->>>>>>> 171d85e0
 pub struct GilsoniteBuilder<'tcx> {
     thir: Thir<'tcx>,
     tcx: TyCtxt<'tcx>,
@@ -407,38 +401,6 @@
         Self { thir, tcx }
     }
 
-<<<<<<< HEAD
-    pub(crate) fn build_extract_lemma_no_proph(&self, expr: ExprId) -> ExtractLemmaTerm<'tcx> {
-        let (uni, (assuming, from, extract, prophecise)) =
-            self.peel_lvar_bindings(expr, |this, expr| {
-                let expr = this.peel_scope(expr);
-                let thir::ExprKind::Call {
-                    ty, fun: _, args, ..
-                } = &this.thir[expr].kind
-                else {
-                    unreachable!("ill formed extract lemma block {:?}", this.thir[expr])
-                };
-
-                let Some(LogicStubs::ExtractLemma) = this.get_stub(*ty) else {
-                    unreachable!("ill formed extract lemma block")
-                };
-
-                let assuming = this.build_formula(args[0]);
-                let AssertKind::Call(from) = this.build_assert_kind(args[1]) else {
-                    unreachable!(
-                        "ill formed extract lemma block, second argument must be a predicate call"
-                    )
-                };
-                let AssertKind::Call(extract) = this.build_assert_kind(args[2]) else {
-                    unreachable!(
-                        "ill formed extract lemma block, third argument must be a predicate call"
-                    )
-                };
-
-                // In no-proph mode, this will always be unit, but it's easier than to construct it.
-                let prophecise = this.build_expression(args[3]);
-                (assuming, from, extract, prophecise)
-=======
     pub(crate) fn build_extract_lemma(&self, expr: ExprId) -> ExtractLemmaTerm<'tcx> {
         let (uni, (assuming, from, extract, proph_model, prophecise)) =
             self.peel_lvar_bindings(expr, |this, expr| {
@@ -482,7 +444,6 @@
                     (assuming, from, extract, proph_model, prophecise.1)
                 })
                 .1
->>>>>>> 171d85e0
             });
         ExtractLemmaTerm {
             uni,
@@ -490,18 +451,11 @@
             assuming,
             from,
             extract,
-<<<<<<< HEAD
-=======
             proph_model,
->>>>>>> 171d85e0
             prophecise,
         }
     }
 
-<<<<<<< HEAD
-    pub(crate) fn build_extract_lemma_proph(&self, expr: ExprId) -> ExtractLemmaTerm<'tcx> {
-        todo!()
-=======
     pub(crate) fn build_lemma_proof(&self, expr: ExprId) -> Vec<ProofStep<'tcx>> {
         let (unis, steps) = self.peel_lvar_bindings(expr, |this, expr| {
             let expr = this.peel_scope(expr);
@@ -637,7 +591,6 @@
                 .dcx()
                 .fatal(format!("Unexpected quantified form: {:?}", kind)),
         }
->>>>>>> 171d85e0
     }
 
     pub(crate) fn build_assert(&self, expr: ExprId) -> Assert<'tcx> {
